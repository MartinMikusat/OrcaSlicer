#include "Model.hpp"
#include "Geometry.hpp"

#include "Format/AMF.hpp"
#include "Format/OBJ.hpp"
#include "Format/PRUS.hpp"
#include "Format/STL.hpp"
#include "Format/3mf.hpp"

#include <float.h>

#include <boost/algorithm/string/predicate.hpp>
#include <boost/filesystem.hpp>
#include <boost/nowide/iostream.hpp>
#include <boost/algorithm/string/replace.hpp>

#include "SVG.hpp"
#include <Eigen/Dense>

namespace Slic3r {

    unsigned int Model::s_auto_extruder_id = 1;

Model::Model(const Model &other)
{
    // copy materials
    for (const auto &m : other.materials)
        this->add_material(m.first, *m.second);
    // copy objects
    this->objects.reserve(other.objects.size());
    for (const ModelObject *o : other.objects)
        this->add_object(*o, true);
}

Model& Model::operator=(Model other)
{
    this->swap(other);
    return *this;
}

void Model::swap(Model &other)
{
    std::swap(this->materials,  other.materials);
    std::swap(this->objects,    other.objects);
}

Model Model::read_from_file(const std::string &input_file, bool add_default_instances)
{
    Model model;
    
    bool result = false;
    if (boost::algorithm::iends_with(input_file, ".stl"))
        result = load_stl(input_file.c_str(), &model);
    else if (boost::algorithm::iends_with(input_file, ".obj"))
        result = load_obj(input_file.c_str(), &model);
    else if (!boost::algorithm::iends_with(input_file, ".zip.amf") && (boost::algorithm::iends_with(input_file, ".amf") ||
        boost::algorithm::iends_with(input_file, ".amf.xml")))
        result = load_amf(input_file.c_str(), nullptr, &model);
#ifdef SLIC3R_PRUS
    else if (boost::algorithm::iends_with(input_file, ".prusa"))
        result = load_prus(input_file.c_str(), &model);
#endif /* SLIC3R_PRUS */
    else
        throw std::runtime_error("Unknown file format. Input file must have .stl, .obj, .amf(.xml) or .prusa extension.");

    if (! result)
        throw std::runtime_error("Loading of a model file failed.");

    if (model.objects.empty())
        throw std::runtime_error("The supplied file couldn't be read because it's empty");
    
    for (ModelObject *o : model.objects)
        o->input_file = input_file;
    
    if (add_default_instances)
        model.add_default_instances();

    return model;
}

Model Model::read_from_archive(const std::string &input_file, PresetBundle* bundle, bool add_default_instances)
{
    Model model;

    bool result = false;
    if (boost::algorithm::iends_with(input_file, ".3mf"))
        result = load_3mf(input_file.c_str(), bundle, &model);
    else if (boost::algorithm::iends_with(input_file, ".zip.amf"))
        result = load_amf(input_file.c_str(), bundle, &model);
    else
        throw std::runtime_error("Unknown file format. Input file must have .3mf or .zip.amf extension.");

    if (!result)
        throw std::runtime_error("Loading of a model file failed.");

    if (model.objects.empty())
        throw std::runtime_error("The supplied file couldn't be read because it's empty");

    for (ModelObject *o : model.objects)
    {
        if (boost::algorithm::iends_with(input_file, ".zip.amf"))
        {
            // we remove the .zip part of the extension to avoid it be added to filenames when exporting
            o->input_file = boost::ireplace_last_copy(input_file, ".zip.", ".");
        }
        else
            o->input_file = input_file;
    }

    if (add_default_instances)
        model.add_default_instances();

    return model;
}

ModelObject* Model::add_object()
{
    this->objects.emplace_back(new ModelObject(this));
    return this->objects.back();
}

ModelObject* Model::add_object(const char *name, const char *path, const TriangleMesh &mesh)
{
    ModelObject* new_object = new ModelObject(this);
    this->objects.push_back(new_object);
    new_object->name = name;
    new_object->input_file = path;
    ModelVolume *new_volume = new_object->add_volume(mesh);
    new_volume->name = name;
    new_object->invalidate_bounding_box();
    return new_object;
}

ModelObject* Model::add_object(const char *name, const char *path, TriangleMesh &&mesh)
{
    ModelObject* new_object = new ModelObject(this);
    this->objects.push_back(new_object);
    new_object->name = name;
    new_object->input_file = path;
    ModelVolume *new_volume = new_object->add_volume(std::move(mesh));
    new_volume->name = name;
    new_object->invalidate_bounding_box();
    return new_object;
}

ModelObject* Model::add_object(const ModelObject &other, bool copy_volumes)
{
    ModelObject* new_object = new ModelObject(this, other, copy_volumes);
    this->objects.push_back(new_object);
    return new_object;
}

void Model::delete_object(size_t idx)
{
    ModelObjectPtrs::iterator i = this->objects.begin() + idx;
    delete *i;
    this->objects.erase(i);
}

void Model::delete_object(ModelObject* object)
{
    if (object == nullptr)
        return;

    for (ModelObjectPtrs::iterator it = objects.begin(); it != objects.end(); ++it)
    {
        ModelObject* obj = *it;
        if (obj == object)
        {
            delete obj;
            objects.erase(it);
            return;
        }
    }
}

void Model::clear_objects()
{
    for (ModelObject *o : this->objects)
        delete o;
    this->objects.clear();
}

void Model::delete_material(t_model_material_id material_id)
{
    ModelMaterialMap::iterator i = this->materials.find(material_id);
    if (i != this->materials.end()) {
        delete i->second;
        this->materials.erase(i);
    }
}

void Model::clear_materials()
{
    for (auto &m : this->materials)
        delete m.second;
    this->materials.clear();
}

ModelMaterial* Model::add_material(t_model_material_id material_id)
{
    ModelMaterial* material = this->get_material(material_id);
    if (material == nullptr)
        material = this->materials[material_id] = new ModelMaterial(this);
    return material;
}

ModelMaterial* Model::add_material(t_model_material_id material_id, const ModelMaterial &other)
{
    // delete existing material if any
    ModelMaterial* material = this->get_material(material_id);
    delete material;
    // set new material
    material = new ModelMaterial(this, other);
    this->materials[material_id] = material;
    return material;
}

// makes sure all objects have at least one instance
bool Model::add_default_instances()
{
    // apply a default position to all objects not having one
    for (ModelObject *o : this->objects)
        if (o->instances.empty())
            o->add_instance();
    return true;
}

// this returns the bounding box of the *transformed* instances
BoundingBoxf3 Model::bounding_box() const
{
    BoundingBoxf3 bb;
    for (ModelObject *o : this->objects)
        bb.merge(o->bounding_box());
    return bb;
}

void Model::center_instances_around_point(const Vec2d &point)
{
    BoundingBoxf3 bb;
    for (ModelObject *o : this->objects)
        for (size_t i = 0; i < o->instances.size(); ++ i)
            bb.merge(o->instance_bounding_box(i, false));

#if ENABLE_MODELINSTANCE_3D_OFFSET
    Vec2d shift2 = point - to_2d(bb.center());
    Vec3d shift3 = Vec3d(shift2(0), shift2(1), 0.0);
#else
    Vec2d shift = point - 0.5 * to_2d(bb.size()) - to_2d(bb.min);
#endif // ENABLE_MODELINSTANCE_3D_OFFSET
    for (ModelObject *o : this->objects) {
        for (ModelInstance *i : o->instances)
#if ENABLE_MODELINSTANCE_3D_OFFSET
            i->set_offset(i->get_offset() + shift3);
#else
            i->offset += shift;
#endif // ENABLE_MODELINSTANCE_3D_OFFSET
        o->invalidate_bounding_box();
    }
}

// flattens everything to a single mesh
TriangleMesh Model::mesh() const
{
    TriangleMesh mesh;
    for (const ModelObject *o : this->objects)
        mesh.merge(o->mesh());
    return mesh;
}

static bool _arrange(const Pointfs &sizes, coordf_t dist, const BoundingBoxf* bb, Pointfs &out)
{
    if (sizes.empty())
        // return if the list is empty or the following call to BoundingBoxf constructor will lead to a crash
        return true;

    // we supply unscaled data to arrange()
    bool result = Slic3r::Geometry::arrange(
        sizes.size(),               // number of parts
        BoundingBoxf(sizes).max,    // width and height of a single cell
        dist,                       // distance between cells
        bb,                         // bounding box of the area to fill
        out                         // output positions
    );

    if (!result && bb != nullptr) {
        // Try to arrange again ignoring bb
        result = Slic3r::Geometry::arrange(
            sizes.size(),               // number of parts
            BoundingBoxf(sizes).max,    // width and height of a single cell
            dist,                       // distance between cells
            nullptr,                    // bounding box of the area to fill
            out                         // output positions
        );
    }
    
    return result;
}

/*  arrange objects preserving their instance count
    but altering their instance positions */
bool Model::arrange_objects(coordf_t dist, const BoundingBoxf* bb)
{
    // get the (transformed) size of each instance so that we take
    // into account their different transformations when packing
    Pointfs instance_sizes;
    Pointfs instance_centers;
    for (const ModelObject *o : this->objects)
        for (size_t i = 0; i < o->instances.size(); ++ i) {
            // an accurate snug bounding box around the transformed mesh.
            BoundingBoxf3 bbox(o->instance_bounding_box(i, true));
            instance_sizes.emplace_back(to_2d(bbox.size()));
            instance_centers.emplace_back(to_2d(bbox.center()));
        }

    Pointfs positions;
    if (! _arrange(instance_sizes, dist, bb, positions))
        return false;

    size_t idx = 0;
    for (ModelObject *o : this->objects) {
        for (ModelInstance *i : o->instances) {
#if ENABLE_MODELINSTANCE_3D_OFFSET
            Vec2d offset_xy = positions[idx] - instance_centers[idx];
            i->set_offset(Vec3d(offset_xy(0), offset_xy(1), i->get_offset(Z)));
#else
            i->offset = positions[idx] - instance_centers[idx];
#endif // ENABLE_MODELINSTANCE_3D_OFFSET
            ++idx;
        }
        o->invalidate_bounding_box();
    }

    return true;
}

// Duplicate the entire model preserving instance relative positions.
void Model::duplicate(size_t copies_num, coordf_t dist, const BoundingBoxf* bb)
{
    Pointfs model_sizes(copies_num-1, to_2d(this->bounding_box().size()));
    Pointfs positions;
    if (! _arrange(model_sizes, dist, bb, positions))
        throw std::invalid_argument("Cannot duplicate part as the resulting objects would not fit on the print bed.\n");
    
    // note that this will leave the object count unaltered
    
    for (ModelObject *o : this->objects) {
        // make a copy of the pointers in order to avoid recursion when appending their copies
        ModelInstancePtrs instances = o->instances;
        for (const ModelInstance *i : instances) {
            for (const Vec2d &pos : positions) {
                ModelInstance *instance = o->add_instance(*i);
#if ENABLE_MODELINSTANCE_3D_OFFSET
                instance->set_offset(instance->get_offset() + Vec3d(pos(0), pos(1), 0.0));
#else
                instance->offset += pos;
#endif // ENABLE_MODELINSTANCE_3D_OFFSET
            }
        }
        o->invalidate_bounding_box();
    }
}

/*  this will append more instances to each object
    and then automatically rearrange everything */
void Model::duplicate_objects(size_t copies_num, coordf_t dist, const BoundingBoxf* bb)
{
    for (ModelObject *o : this->objects) {
        // make a copy of the pointers in order to avoid recursion when appending their copies
        ModelInstancePtrs instances = o->instances;
        for (const ModelInstance *i : instances)
            for (size_t k = 2; k <= copies_num; ++ k)
                o->add_instance(*i);
    }
    
    this->arrange_objects(dist, bb);
}

void Model::duplicate_objects_grid(size_t x, size_t y, coordf_t dist)
{
    if (this->objects.size() > 1) throw "Grid duplication is not supported with multiple objects";
    if (this->objects.empty()) throw "No objects!";

    ModelObject* object = this->objects.front();
    object->clear_instances();

#if ENABLE_MODELINSTANCE_3D_OFFSET
    Vec3d ext_size = object->bounding_box().size() + dist * Vec3d::Ones();
#else
    Vec3d size = object->bounding_box().size();
#endif // ENABLE_MODELINSTANCE_3D_OFFSET

    for (size_t x_copy = 1; x_copy <= x; ++x_copy) {
        for (size_t y_copy = 1; y_copy <= y; ++y_copy) {
            ModelInstance* instance = object->add_instance();
#if ENABLE_MODELINSTANCE_3D_OFFSET
            instance->set_offset(Vec3d(ext_size(0) * (double)(x_copy - 1), ext_size(1) * (double)(y_copy - 1), 0.0));
#else
            instance->offset(0) = (size(0) + dist) * (x_copy - 1);
            instance->offset(1) = (size(1) + dist) * (y_copy - 1);
#endif // ENABLE_MODELINSTANCE_3D_OFFSET
        }
    }
}

bool Model::looks_like_multipart_object() const
{
    if (this->objects.size() <= 1)
        return false;
    double zmin = std::numeric_limits<double>::max();
    for (const ModelObject *obj : this->objects) {
        if (obj->volumes.size() > 1 || obj->config.keys().size() > 1)
            return false;
        for (const ModelVolume *vol : obj->volumes) {
            double zmin_this = vol->mesh.bounding_box().min(2);
            if (zmin == std::numeric_limits<double>::max())
                zmin = zmin_this;
            else if (std::abs(zmin - zmin_this) > EPSILON)
                // The volumes don't share zmin.
                return true;
        }
    }
    return false;
}

void Model::convert_multipart_object(unsigned int max_extruders)
{
    if (this->objects.empty())
        return;
    
    ModelObject* object = new ModelObject(this);
    object->input_file = this->objects.front()->input_file;

    reset_auto_extruder_id();

    for (const ModelObject* o : this->objects)
        for (const ModelVolume* v : o->volumes)
        {
            ModelVolume* new_v = object->add_volume(*v);
            if (new_v != nullptr)
            {
                new_v->name = o->name;
                new_v->config.set_deserialize("extruder", get_auto_extruder_id_as_string(max_extruders));
            }
        }

    for (const ModelInstance* i : this->objects.front()->instances)
        object->add_instance(*i);
    
    this->clear_objects();
    this->objects.push_back(object);
}

void Model::adjust_min_z()
{
    if (objects.empty())
        return;

    if (bounding_box().min(2) < 0.0)
    {
        for (ModelObject* obj : objects)
        {
            if (obj != nullptr)
            {
                coordf_t obj_min_z = obj->bounding_box().min(2);
                if (obj_min_z < 0.0)
                    obj->translate(0.0, 0.0, -obj_min_z);
            }
        }
    }
}

unsigned int Model::get_auto_extruder_id(unsigned int max_extruders)
{
    unsigned int id = s_auto_extruder_id;

    if (++s_auto_extruder_id > max_extruders)
        reset_auto_extruder_id();

    return id;
}

std::string Model::get_auto_extruder_id_as_string(unsigned int max_extruders)
{
    char str_extruder[64];
    sprintf(str_extruder, "%ud", get_auto_extruder_id(max_extruders));
    return str_extruder;
}

void Model::reset_auto_extruder_id()
{
    s_auto_extruder_id = 1;
}

ModelObject::ModelObject(Model *model, const ModelObject &other, bool copy_volumes) :  
    name(other.name),
    input_file(other.input_file),
    instances(),
    volumes(),
    config(other.config),
    layer_height_ranges(other.layer_height_ranges),
    layer_height_profile(other.layer_height_profile),
    layer_height_profile_valid(other.layer_height_profile_valid),
    origin_translation(other.origin_translation),
    m_bounding_box(other.m_bounding_box),
    m_bounding_box_valid(other.m_bounding_box_valid),
    m_model(model)
{
    if (copy_volumes) {
        this->volumes.reserve(other.volumes.size());
        for (ModelVolumePtrs::const_iterator i = other.volumes.begin(); i != other.volumes.end(); ++i)
            this->add_volume(**i);
    }
    
    this->instances.reserve(other.instances.size());
    for (ModelInstancePtrs::const_iterator i = other.instances.begin(); i != other.instances.end(); ++i)
        this->add_instance(**i);
}

ModelObject& ModelObject::operator=(ModelObject other)
{
    this->swap(other);
    return *this;
}

void ModelObject::swap(ModelObject &other)
{
    std::swap(this->input_file,             other.input_file);
    std::swap(this->instances,              other.instances);
    std::swap(this->volumes,                other.volumes);
    std::swap(this->config,                 other.config);
    std::swap(this->layer_height_ranges,    other.layer_height_ranges);
    std::swap(this->layer_height_profile,   other.layer_height_profile);
    std::swap(this->layer_height_profile_valid,    other.layer_height_profile_valid);
    std::swap(this->origin_translation,     other.origin_translation);
    std::swap(m_bounding_box,               other.m_bounding_box);
    std::swap(m_bounding_box_valid,         other.m_bounding_box_valid);
}

ModelObject::~ModelObject()
{
    this->clear_volumes();
    this->clear_instances();
}

ModelVolume* ModelObject::add_volume(const TriangleMesh &mesh)
{
    ModelVolume* v = new ModelVolume(this, mesh);
    this->volumes.push_back(v);
    this->invalidate_bounding_box();
    return v;
}

ModelVolume* ModelObject::add_volume(TriangleMesh &&mesh)
{
    ModelVolume* v = new ModelVolume(this, std::move(mesh));
    this->volumes.push_back(v);
    this->invalidate_bounding_box();
    return v;
}

ModelVolume* ModelObject::add_volume(const ModelVolume &other)
{
    ModelVolume* v = new ModelVolume(this, other);
    this->volumes.push_back(v);
    this->invalidate_bounding_box();
    return v;
}

void ModelObject::delete_volume(size_t idx)
{
    ModelVolumePtrs::iterator i = this->volumes.begin() + idx;
    delete *i;
    this->volumes.erase(i);
    this->invalidate_bounding_box();
}

void ModelObject::clear_volumes()
{
    for (ModelVolume *v : this->volumes)
        delete v;
    this->volumes.clear();
    this->invalidate_bounding_box();
}

ModelInstance* ModelObject::add_instance()
{
    ModelInstance* i = new ModelInstance(this);
    this->instances.push_back(i);
    this->invalidate_bounding_box();
    return i;
}

ModelInstance* ModelObject::add_instance(const ModelInstance &other)
{
    ModelInstance* i = new ModelInstance(this, other);
    this->instances.push_back(i);
    this->invalidate_bounding_box();
    return i;
}

void ModelObject::delete_instance(size_t idx)
{
    ModelInstancePtrs::iterator i = this->instances.begin() + idx;
    delete *i;
    this->instances.erase(i);
    this->invalidate_bounding_box();
}

void ModelObject::delete_last_instance()
{
    this->delete_instance(this->instances.size() - 1);
}

void ModelObject::clear_instances()
{
    for (ModelInstance *i : this->instances)
        delete i;
    this->instances.clear();
    this->invalidate_bounding_box();
}

// Returns the bounding box of the transformed instances.
// This bounding box is approximate and not snug.
const BoundingBoxf3& ModelObject::bounding_box() const
{
    if (! m_bounding_box_valid) {
        BoundingBoxf3 raw_bbox;
        for (const ModelVolume *v : this->volumes)
            if (v->is_model_part())
                // mesh.bounding_box() returns a cached value.
                raw_bbox.merge(v->mesh.bounding_box());
        BoundingBoxf3 bb;
        for (const ModelInstance *i : this->instances)
            bb.merge(i->transform_bounding_box(raw_bbox));
        m_bounding_box = bb;
        m_bounding_box_valid = true;
    }
    return m_bounding_box;
}

// A mesh containing all transformed instances of this object.
TriangleMesh ModelObject::mesh() const
{
    TriangleMesh mesh;
    TriangleMesh raw_mesh = this->raw_mesh();
    for (const ModelInstance *i : this->instances) {
        TriangleMesh m = raw_mesh;
        i->transform_mesh(&m);
        mesh.merge(m);
    }
    return mesh;
}

// Non-transformed (non-rotated, non-scaled, non-translated) sum of non-modifier object volumes.
// Currently used by ModelObject::mesh(), to calculate the 2D envelope for 2D platter
// and to display the object statistics at ModelObject::print_info().
TriangleMesh ModelObject::raw_mesh() const
{
    TriangleMesh mesh;
    for (const ModelVolume *v : this->volumes)
        if (v->is_model_part())
            mesh.merge(v->mesh);
    return mesh;
}

// A transformed snug bounding box around the non-modifier object volumes, without the translation applied.
// This bounding box is only used for the actual slicing.
BoundingBoxf3 ModelObject::raw_bounding_box() const
{
    BoundingBoxf3 bb;
    for (const ModelVolume *v : this->volumes)
        if (v->is_model_part()) {
<<<<<<< HEAD
            if (this->instances.empty()) CONFESS("Can't call raw_bounding_box() with no instances");
=======
            if (this->instances.empty())
                throw std::invalid_argument("Can't call raw_bounding_box() with no instances");
>>>>>>> a079f2a3
            bb.merge(this->instances.front()->transform_mesh_bounding_box(&v->mesh, true));
        }
    return bb;
}

// This returns an accurate snug bounding box of the transformed object instance, without the translation applied.
BoundingBoxf3 ModelObject::instance_bounding_box(size_t instance_idx, bool dont_translate) const
{
    BoundingBoxf3 bb;
    for (ModelVolume *v : this->volumes)
        if (v->is_model_part())
            bb.merge(this->instances[instance_idx]->transform_mesh_bounding_box(&v->mesh, dont_translate));
    return bb;
}

void ModelObject::center_around_origin()
{
    // calculate the displacements needed to 
    // center this object around the origin
	BoundingBoxf3 bb;
	for (ModelVolume *v : this->volumes)
        if (v->is_model_part())
			bb.merge(v->mesh.bounding_box());
    
    // Shift is the vector from the center of the bottom face of the bounding box to the origin
    Vec3d shift = -bb.center();
    shift(2) = -bb.min(2);

    this->translate(shift);
    this->origin_translation += shift;

#if ENABLE_MODELINSTANCE_3D_OFFSET
    // set z to zero, translation in z has already been done within the mesh
    shift(2) = 0.0;
#endif // ENABLE_MODELINSTANCE_3D_OFFSET

    if (!this->instances.empty()) {
        for (ModelInstance *i : this->instances) {
            // apply rotation and scaling to vector as well before translating instance,
            // in order to leave final position unaltered
#if ENABLE_MODELINSTANCE_3D_OFFSET
            i->set_offset(i->get_offset() + i->transform_vector(-shift, true));
#else
            Vec3d i_shift = i->world_matrix(true) * shift;
            i->offset -= to_2d(i_shift);
#endif // ENABLE_MODELINSTANCE_3D_OFFSET
        }
        this->invalidate_bounding_box();
    }
}

void ModelObject::translate(coordf_t x, coordf_t y, coordf_t z)
{
    for (ModelVolume *v : this->volumes)
    {
        v->mesh.translate(float(x), float(y), float(z));
        v->m_convex_hull.translate(float(x), float(y), float(z));
    }

    if (m_bounding_box_valid)
        m_bounding_box.translate(x, y, z);
}

void ModelObject::scale(const Vec3d &versor)
{
    for (ModelVolume *v : this->volumes)
    {
        v->mesh.scale(versor);
        v->m_convex_hull.scale(versor);
    }
    // reset origin translation since it doesn't make sense anymore
    this->origin_translation = Vec3d::Zero();
    this->invalidate_bounding_box();
}

void ModelObject::rotate(float angle, const Axis& axis)
{
    for (ModelVolume *v : this->volumes)
    {
        v->mesh.rotate(angle, axis);
        v->m_convex_hull.rotate(angle, axis);
    }

    center_around_origin();

    this->origin_translation = Vec3d::Zero();
    this->invalidate_bounding_box();
}

void ModelObject::rotate(float angle, const Vec3d& axis)
{
    for (ModelVolume *v : this->volumes)
    {
        v->mesh.rotate(angle, axis);
        v->m_convex_hull.rotate(angle, axis);
    }

    center_around_origin();

    this->origin_translation = Vec3d::Zero();
    this->invalidate_bounding_box();
}

void ModelObject::mirror(const Axis &axis)
{
    for (ModelVolume *v : this->volumes)
    {
        v->mesh.mirror(axis);
        v->m_convex_hull.mirror(axis);
    }

    this->origin_translation = Vec3d::Zero();
    this->invalidate_bounding_box();
}

size_t ModelObject::materials_count() const
{
    std::set<t_model_material_id> material_ids;
    for (const ModelVolume *v : this->volumes)
        material_ids.insert(v->material_id());
    return material_ids.size();
}

size_t ModelObject::facets_count() const
{
    size_t num = 0;
    for (const ModelVolume *v : this->volumes)
        if (v->is_model_part())
            num += v->mesh.stl.stats.number_of_facets;
    return num;
}

bool ModelObject::needed_repair() const
{
    for (const ModelVolume *v : this->volumes)
        if (v->is_model_part() && v->mesh.needed_repair())
            return true;
    return false;
}

void ModelObject::cut(coordf_t z, Model* model) const
{
    // clone this one to duplicate instances, materials etc.
    ModelObject* upper = model->add_object(*this);
    ModelObject* lower = model->add_object(*this);
    upper->clear_volumes();
    lower->clear_volumes();
    upper->input_file = "";
    lower->input_file = "";
    
    for (ModelVolume *volume : this->volumes) {
        if (! volume->is_model_part()) {
            // don't cut modifiers
            upper->add_volume(*volume);
            lower->add_volume(*volume);
        } else {
            TriangleMesh upper_mesh, lower_mesh;
            TriangleMeshSlicer tms(&volume->mesh);
            tms.cut(z, &upper_mesh, &lower_mesh);

            upper_mesh.repair();
            lower_mesh.repair();
            upper_mesh.reset_repair_stats();
            lower_mesh.reset_repair_stats();
            
            if (upper_mesh.facets_count() > 0) {
                ModelVolume* vol    = upper->add_volume(upper_mesh);
                vol->name           = volume->name;
                vol->config         = volume->config;
                vol->set_material(volume->material_id(), *volume->material());
            }
            if (lower_mesh.facets_count() > 0) {
                ModelVolume* vol    = lower->add_volume(lower_mesh);
                vol->name           = volume->name;
                vol->config         = volume->config;
                vol->set_material(volume->material_id(), *volume->material());
            }
        }
    }
}

void ModelObject::split(ModelObjectPtrs* new_objects)
{
    if (this->volumes.size() > 1) {
        // We can't split meshes if there's more than one volume, because
        // we can't group the resulting meshes by object afterwards
        new_objects->push_back(this);
        return;
    }
    
    ModelVolume* volume = this->volumes.front();
    TriangleMeshPtrs meshptrs = volume->mesh.split();
    for (TriangleMesh *mesh : meshptrs) {
        // Snap the mesh to Z=0.
        float z0 = FLT_MAX;
        
        mesh->repair();
        
        ModelObject* new_object = m_model->add_object(*this, false);
        new_object->input_file  = "";
        ModelVolume* new_volume = new_object->add_volume(*mesh);
        new_volume->name        = volume->name;
        new_volume->config      = volume->config;
        new_volume->set_type(volume->type());
        new_volume->material_id(volume->material_id());
        
        new_objects->push_back(new_object);
        delete mesh;
    }
    
    return;
}

// Called by Print::validate() from the UI thread.
void ModelObject::check_instances_print_volume_state(const BoundingBoxf3& print_volume)
{
    for (const ModelVolume* vol : this->volumes)
    {
        if (vol->is_model_part())
        {
            for (ModelInstance* inst : this->instances)
            {
                BoundingBoxf3 bb = vol->get_convex_hull().transformed_bounding_box(inst->world_matrix());

                if (print_volume.contains(bb))
                    inst->print_volume_state = ModelInstance::PVS_Inside;
                else if (print_volume.intersects(bb))
                    inst->print_volume_state = ModelInstance::PVS_Partly_Outside;
                else
                    inst->print_volume_state = ModelInstance::PVS_Fully_Outside;
            }
        }
    }
}

void ModelObject::print_info() const
{
    using namespace std;
    cout << fixed;
    boost::nowide::cout << "[" << boost::filesystem::path(this->input_file).filename().string() << "]" << endl;
    
    TriangleMesh mesh = this->raw_mesh();
    mesh.check_topology();
    BoundingBoxf3 bb = mesh.bounding_box();
    Vec3d size = bb.size();
    cout << "size_x = " << size(0) << endl;
    cout << "size_y = " << size(1) << endl;
    cout << "size_z = " << size(2) << endl;
    cout << "min_x = " << bb.min(0) << endl;
    cout << "min_y = " << bb.min(1) << endl;
    cout << "min_z = " << bb.min(2) << endl;
    cout << "max_x = " << bb.max(0) << endl;
    cout << "max_y = " << bb.max(1) << endl;
    cout << "max_z = " << bb.max(2) << endl;
    cout << "number_of_facets = " << mesh.stl.stats.number_of_facets  << endl;
    cout << "manifold = "   << (mesh.is_manifold() ? "yes" : "no") << endl;
    
    mesh.repair();  // this calculates number_of_parts
    if (mesh.needed_repair()) {
        mesh.repair();
        if (mesh.stl.stats.degenerate_facets > 0)
            cout << "degenerate_facets = "  << mesh.stl.stats.degenerate_facets << endl;
        if (mesh.stl.stats.edges_fixed > 0)
            cout << "edges_fixed = "        << mesh.stl.stats.edges_fixed       << endl;
        if (mesh.stl.stats.facets_removed > 0)
            cout << "facets_removed = "     << mesh.stl.stats.facets_removed    << endl;
        if (mesh.stl.stats.facets_added > 0)
            cout << "facets_added = "       << mesh.stl.stats.facets_added      << endl;
        if (mesh.stl.stats.facets_reversed > 0)
            cout << "facets_reversed = "    << mesh.stl.stats.facets_reversed   << endl;
        if (mesh.stl.stats.backwards_edges > 0)
            cout << "backwards_edges = "    << mesh.stl.stats.backwards_edges   << endl;
    }
    cout << "number_of_parts =  " << mesh.stl.stats.number_of_parts << endl;
    cout << "volume = "           << mesh.volume()                  << endl;
}

void ModelVolume::material_id(t_model_material_id material_id)
{
    this->_material_id = material_id;
    
    // ensure this->_material_id references an existing material
    (void)this->object->get_model()->add_material(material_id);
}

ModelMaterial* ModelVolume::material() const
{ 
    return this->object->get_model()->get_material(this->_material_id);
}

void ModelVolume::set_material(t_model_material_id material_id, const ModelMaterial &material)
{
    this->_material_id = material_id;
    (void)this->object->get_model()->add_material(material_id, material);
}

ModelMaterial* ModelVolume::assign_unique_material()
{
    Model* model = this->get_object()->get_model();
    
    // as material-id "0" is reserved by the AMF spec we start from 1
    this->_material_id = 1 + model->materials.size();  // watchout for implicit cast
    return model->add_material(this->_material_id);
}

void ModelVolume::calculate_convex_hull()
{
    m_convex_hull = mesh.convex_hull_3d();
}

const TriangleMesh& ModelVolume::get_convex_hull() const
{
    return m_convex_hull;
}

ModelVolume::Type ModelVolume::type_from_string(const std::string &s)
{
    // Legacy support
<<<<<<< HEAD
    if (s == "0")
        return MODEL_PART;
=======
>>>>>>> a079f2a3
    if (s == "1")
        return PARAMETER_MODIFIER;
    // New type (supporting the support enforcers & blockers)
    if (s == "ModelPart")
        return MODEL_PART;
    if (s == "ParameterModifier")
        return PARAMETER_MODIFIER;
    if (s == "SupportEnforcer")
        return SUPPORT_ENFORCER;
    if (s == "SupportBlocker")
        return SUPPORT_BLOCKER;
<<<<<<< HEAD
=======
    assert(s == "0");
    // Default value if invalud type string received.
    return MODEL_PART;
>>>>>>> a079f2a3
}

std::string ModelVolume::type_to_string(const Type t)
{
    switch (t) {
    case MODEL_PART:         return "ModelPart";
    case PARAMETER_MODIFIER: return "ParameterModifier";
    case SUPPORT_ENFORCER:   return "SupportEnforcer";
    case SUPPORT_BLOCKER:    return "SupportBlocker";
    default:
        assert(false);
        return "ModelPart";
    }
}

// Split this volume, append the result to the object owning this volume.
// Return the number of volumes created from this one.
// This is useful to assign different materials to different volumes of an object.
size_t ModelVolume::split(unsigned int max_extruders)
{
    TriangleMeshPtrs meshptrs = this->mesh.split();
    if (meshptrs.size() <= 1) {
        delete meshptrs.front();
        return 1;
    }

    size_t idx = 0;
    size_t ivolume = std::find(this->object->volumes.begin(), this->object->volumes.end(), this) - this->object->volumes.begin();
    std::string name = this->name;

    Model::reset_auto_extruder_id();

    for (TriangleMesh *mesh : meshptrs) {
        mesh->repair();
        if (idx == 0)
            this->mesh = std::move(*mesh);
        else
            this->object->volumes.insert(this->object->volumes.begin() + (++ ivolume), new ModelVolume(object, *this, std::move(*mesh)));
        char str_idx[64];
        sprintf(str_idx, "_%d", idx + 1);
        this->object->volumes[ivolume]->name = name + str_idx;
        this->object->volumes[ivolume]->config.set_deserialize("extruder", Model::get_auto_extruder_id_as_string(max_extruders));
        delete mesh;
        ++ idx;
    }
    
    return idx;
}

#if ENABLE_MODELINSTANCE_3D_ROTATION
void ModelInstance::set_rotation(const Vec3d& rotation)
{
    set_rotation(X, rotation(0));
    set_rotation(Y, rotation(1));
    set_rotation(Z, rotation(2));
}

void ModelInstance::set_rotation(Axis axis, double rotation)
{
    static const double TWO_PI = 2.0 * (double)PI;
    while (rotation < 0.0)
    {
        rotation += TWO_PI;
    }
    while (TWO_PI < rotation)
    {
        rotation -= TWO_PI;
    }
    m_rotation(axis) = rotation;
}
#endif // ENABLE_MODELINSTANCE_3D_ROTATION

void ModelInstance::transform_mesh(TriangleMesh* mesh, bool dont_translate) const
{
    mesh->transform(world_matrix(dont_translate).cast<float>());
}

BoundingBoxf3 ModelInstance::transform_mesh_bounding_box(const TriangleMesh* mesh, bool dont_translate) const
{
    // Rotate around mesh origin.
    TriangleMesh copy(*mesh);
    copy.transform(world_matrix(true, false, true).cast<float>());
    BoundingBoxf3 bbox = copy.bounding_box();

    if (!empty(bbox)) {
        // Scale the bounding box uniformly.
        if (std::abs(this->scaling_factor - 1.) > EPSILON) {
            bbox.min *= this->scaling_factor;
			bbox.max *= this->scaling_factor;
        }
        // Translate the bounding box.
        if (! dont_translate) {
#if ENABLE_MODELINSTANCE_3D_OFFSET
            bbox.min += this->m_offset;
            bbox.max += this->m_offset;
#else
            Eigen::Map<Vec2d>(bbox.min.data()) += this->offset;
            Eigen::Map<Vec2d>(bbox.max.data()) += this->offset;
#endif // ENABLE_MODELINSTANCE_3D_OFFSET
        }
    }
    return bbox;
}

BoundingBoxf3 ModelInstance::transform_bounding_box(const BoundingBoxf3 &bbox, bool dont_translate) const
{
    return bbox.transformed(world_matrix(dont_translate));
}

Vec3d ModelInstance::transform_vector(const Vec3d& v, bool dont_translate) const
{
    return world_matrix(dont_translate) * v;
}

void ModelInstance::transform_polygon(Polygon* polygon) const
{
#if ENABLE_MODELINSTANCE_3D_ROTATION
    // CHECK_ME -> Is the following correct or it should take in account all three rotations ?
    polygon->rotate(this->m_rotation(2));                // rotate around polygon origin
#else
    polygon->rotate(this->rotation);                // rotate around polygon origin
#endif // ENABLE_MODELINSTANCE_3D_ROTATION
    polygon->scale(this->scaling_factor);           // scale around polygon origin
}

Transform3d ModelInstance::world_matrix(bool dont_translate, bool dont_rotate, bool dont_scale) const
{
    Transform3d m = Transform3d::Identity();

    if (!dont_translate)
#if ENABLE_MODELINSTANCE_3D_OFFSET
        m.translate(m_offset);
#else
        m.translate(Vec3d(offset(0), offset(1), 0.0));
#endif // ENABLE_MODELINSTANCE_3D_OFFSET

    if (!dont_rotate)
#if ENABLE_MODELINSTANCE_3D_ROTATION
    {
        m.rotate(Eigen::AngleAxisd(m_rotation(2), Vec3d::UnitZ()));
        m.rotate(Eigen::AngleAxisd(m_rotation(1), Vec3d::UnitY()));
        m.rotate(Eigen::AngleAxisd(m_rotation(0), Vec3d::UnitX()));
    }
#else
        m.rotate(Eigen::AngleAxisd(rotation, Vec3d::UnitZ()));
#endif // ENABLE_MODELINSTANCE_3D_ROTATION

    if (!dont_scale)
        m.scale(scaling_factor);

    return m;
}

}<|MERGE_RESOLUTION|>--- conflicted
+++ resolved
@@ -671,12 +671,8 @@
     BoundingBoxf3 bb;
     for (const ModelVolume *v : this->volumes)
         if (v->is_model_part()) {
-<<<<<<< HEAD
-            if (this->instances.empty()) CONFESS("Can't call raw_bounding_box() with no instances");
-=======
             if (this->instances.empty())
                 throw std::invalid_argument("Can't call raw_bounding_box() with no instances");
->>>>>>> a079f2a3
             bb.merge(this->instances.front()->transform_mesh_bounding_box(&v->mesh, true));
         }
     return bb;
@@ -995,11 +991,6 @@
 ModelVolume::Type ModelVolume::type_from_string(const std::string &s)
 {
     // Legacy support
-<<<<<<< HEAD
-    if (s == "0")
-        return MODEL_PART;
-=======
->>>>>>> a079f2a3
     if (s == "1")
         return PARAMETER_MODIFIER;
     // New type (supporting the support enforcers & blockers)
@@ -1011,12 +1002,9 @@
         return SUPPORT_ENFORCER;
     if (s == "SupportBlocker")
         return SUPPORT_BLOCKER;
-<<<<<<< HEAD
-=======
     assert(s == "0");
     // Default value if invalud type string received.
     return MODEL_PART;
->>>>>>> a079f2a3
 }
 
 std::string ModelVolume::type_to_string(const Type t)
