--- conflicted
+++ resolved
@@ -1,18 +1,10 @@
 {
     "type": "filament",
-<<<<<<< HEAD
-    "setting_id": "GFSL03_02",
-    "name": "eSUN PLA+ @BBL X1",
-    "from": "system",
-    "instantiation": "true",
-    "inherits": "eSUN PLA+ @base",
-=======
     "name": "eSUN PLA+ @BBL X1",
     "inherits": "eSUN PLA+ @base",
     "from": "system",
     "setting_id": "GFSL03_02",
     "instantiation": "true",
->>>>>>> 5250dc6f
     "slow_down_layer_time": [
         "10"
     ],
@@ -20,10 +12,5 @@
         "Bambu Lab X1 0.4 nozzle",
         "Bambu Lab X1 0.6 nozzle",
         "Bambu Lab X1 0.8 nozzle"
-<<<<<<< HEAD
-    ],
-    "version": "01.07.00.18"
-=======
     ]
->>>>>>> 5250dc6f
 }