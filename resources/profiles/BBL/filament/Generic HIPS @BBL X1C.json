{
    "type": "filament",
<<<<<<< HEAD
    "setting_id": "GFSS98_00",
    "name": "Generic HIPS @BBL X1C",
    "from": "system",
    "instantiation": "true",
    "inherits": "Generic HIPS @base",
=======
    "name": "Generic HIPS @BBL X1C",
    "inherits": "Generic HIPS @base",
    "from": "system",
    "setting_id": "GFSS98_00",
    "instantiation": "true",
>>>>>>> 5250dc6f
    "compatible_printers": [
        "Bambu Lab X1 Carbon 0.4 nozzle",
        "Bambu Lab X1 0.4 nozzle",
        "Bambu Lab X1 Carbon 0.6 nozzle",
        "Bambu Lab X1 Carbon 0.8 nozzle",
        "Bambu Lab X1 0.6 nozzle",
        "Bambu Lab X1 0.8 nozzle",
        "Bambu Lab P1P 0.4 nozzle",
        "Bambu Lab P1P 0.6 nozzle",
        "Bambu Lab P1P 0.8 nozzle",
        "Bambu Lab P1S 0.4 nozzle",
        "Bambu Lab P1S 0.6 nozzle",
        "Bambu Lab P1S 0.8 nozzle"
<<<<<<< HEAD
    ],
    "version": "01.07.00.18"
=======
    ]
>>>>>>> 5250dc6f
}<|MERGE_RESOLUTION|>--- conflicted
+++ resolved
@@ -1,18 +1,10 @@
 {
     "type": "filament",
-<<<<<<< HEAD
-    "setting_id": "GFSS98_00",
-    "name": "Generic HIPS @BBL X1C",
-    "from": "system",
-    "instantiation": "true",
-    "inherits": "Generic HIPS @base",
-=======
     "name": "Generic HIPS @BBL X1C",
     "inherits": "Generic HIPS @base",
     "from": "system",
     "setting_id": "GFSS98_00",
     "instantiation": "true",
->>>>>>> 5250dc6f
     "compatible_printers": [
         "Bambu Lab X1 Carbon 0.4 nozzle",
         "Bambu Lab X1 0.4 nozzle",
@@ -26,10 +18,5 @@
         "Bambu Lab P1S 0.4 nozzle",
         "Bambu Lab P1S 0.6 nozzle",
         "Bambu Lab P1S 0.8 nozzle"
-<<<<<<< HEAD
-    ],
-    "version": "01.07.00.18"
-=======
     ]
->>>>>>> 5250dc6f
 }