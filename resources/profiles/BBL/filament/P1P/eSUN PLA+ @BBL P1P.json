{
    "type": "filament",
<<<<<<< HEAD
    "setting_id": "GFSL03_11",
    "name": "eSUN PLA+ @BBL P1P",
    "from": "system",
    "instantiation": "true",
    "inherits": "eSUN PLA+ @base",
    "slow_down_layer_time": [
        "10"
=======
    "name": "eSUN PLA+ @BBL P1P",
    "inherits": "eSUN PLA+ @base",
    "from": "system",
    "setting_id": "GFSL03_11",
    "instantiation": "true",
    "fan_cooling_layer_time": [
        "80"
    ],
    "fan_min_speed": [
        "50"
>>>>>>> 5250dc6f
    ],
    "hot_plate_temp": [
        "65"
    ],
    "hot_plate_temp_initial_layer": [
        "65"
    ],
<<<<<<< HEAD
=======
    "slow_down_layer_time": [
        "10"
    ],
>>>>>>> 5250dc6f
    "textured_plate_temp": [
        "65"
    ],
    "textured_plate_temp_initial_layer": [
        "65"
    ],
<<<<<<< HEAD
    "fan_min_speed": [
        "50"
    ],
    "fan_cooling_layer_time": [
        "80"
    ],
=======
>>>>>>> 5250dc6f
    "compatible_printers": [
        "Bambu Lab P1P 0.4 nozzle",
        "Bambu Lab P1P 0.6 nozzle",
        "Bambu Lab P1P 0.8 nozzle"
<<<<<<< HEAD
    ],
    "version": "01.07.00.18"
=======
    ]
>>>>>>> 5250dc6f
}<|MERGE_RESOLUTION|>--- conflicted
+++ resolved
@@ -1,14 +1,5 @@
 {
     "type": "filament",
-<<<<<<< HEAD
-    "setting_id": "GFSL03_11",
-    "name": "eSUN PLA+ @BBL P1P",
-    "from": "system",
-    "instantiation": "true",
-    "inherits": "eSUN PLA+ @base",
-    "slow_down_layer_time": [
-        "10"
-=======
     "name": "eSUN PLA+ @BBL P1P",
     "inherits": "eSUN PLA+ @base",
     "from": "system",
@@ -19,7 +10,6 @@
     ],
     "fan_min_speed": [
         "50"
->>>>>>> 5250dc6f
     ],
     "hot_plate_temp": [
         "65"
@@ -27,35 +17,18 @@
     "hot_plate_temp_initial_layer": [
         "65"
     ],
-<<<<<<< HEAD
-=======
     "slow_down_layer_time": [
         "10"
     ],
->>>>>>> 5250dc6f
     "textured_plate_temp": [
         "65"
     ],
     "textured_plate_temp_initial_layer": [
         "65"
     ],
-<<<<<<< HEAD
-    "fan_min_speed": [
-        "50"
-    ],
-    "fan_cooling_layer_time": [
-        "80"
-    ],
-=======
->>>>>>> 5250dc6f
     "compatible_printers": [
         "Bambu Lab P1P 0.4 nozzle",
         "Bambu Lab P1P 0.6 nozzle",
         "Bambu Lab P1P 0.8 nozzle"
-<<<<<<< HEAD
-    ],
-    "version": "01.07.00.18"
-=======
     ]
->>>>>>> 5250dc6f
 }