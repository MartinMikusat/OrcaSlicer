{
    "type": "process",
<<<<<<< HEAD
    "setting_id": "GP014",
    "name": "0.10mm Standard @BBL P1P 0.2 nozzle",
    "from": "system",
    "instantiation": "true",
    "inherits": "fdm_process_bbl_0.10_nozzle_0.2",
    "elefant_foot_compensation": "0.15",
    "compatible_printers": [
        "Bambu Lab P1P 0.2 nozzle"
    ],
    "version": "01.07.00.18"
=======
    "name": "0.10mm Standard @BBL P1P 0.2 nozzle",
    "inherits": "fdm_process_bbl_0.10_nozzle_0.2",
    "from": "system",
    "setting_id": "GP014",
    "instantiation": "true",
    "elefant_foot_compensation": "0.15",
    "compatible_printers": [
        "Bambu Lab P1P 0.2 nozzle"
    ]
>>>>>>> 5250dc6f
}<|MERGE_RESOLUTION|>--- conflicted
+++ resolved
@@ -1,17 +1,5 @@
 {
     "type": "process",
-<<<<<<< HEAD
-    "setting_id": "GP014",
-    "name": "0.10mm Standard @BBL P1P 0.2 nozzle",
-    "from": "system",
-    "instantiation": "true",
-    "inherits": "fdm_process_bbl_0.10_nozzle_0.2",
-    "elefant_foot_compensation": "0.15",
-    "compatible_printers": [
-        "Bambu Lab P1P 0.2 nozzle"
-    ],
-    "version": "01.07.00.18"
-=======
     "name": "0.10mm Standard @BBL P1P 0.2 nozzle",
     "inherits": "fdm_process_bbl_0.10_nozzle_0.2",
     "from": "system",
@@ -21,5 +9,4 @@
     "compatible_printers": [
         "Bambu Lab P1P 0.2 nozzle"
     ]
->>>>>>> 5250dc6f
 }