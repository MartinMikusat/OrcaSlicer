--- conflicted
+++ resolved
@@ -1,26 +1,13 @@
 {
     "type": "process",
-<<<<<<< HEAD
-    "setting_id": "GP027",
-    "name": "0.14mm Standard @BBL X1C 0.2 nozzle",
-    "from": "system",
-    "instantiation": "true",
-    "inherits": "fdm_process_bbl_0.14_nozzle_0.2",
-=======
     "name": "0.14mm Standard @BBL X1C 0.2 nozzle",
     "inherits": "fdm_process_bbl_0.14_nozzle_0.2",
     "from": "system",
     "setting_id": "GP027",
     "instantiation": "true",
->>>>>>> 5250dc6f
     "compatible_printers": [
         "Bambu Lab X1 Carbon 0.2 nozzle",
         "Bambu Lab X1 0.2 nozzle",
         "Bambu Lab P1S 0.2 nozzle"
-<<<<<<< HEAD
-    ],
-    "version": "01.07.00.18"
-=======
     ]
->>>>>>> 5250dc6f
 }