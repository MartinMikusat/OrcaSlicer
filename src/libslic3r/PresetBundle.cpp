--- conflicted
+++ resolved
@@ -88,11 +88,7 @@
     for (size_t i = 0; i < 1; ++i) {
         // The following ugly switch is to avoid printers.preset(0) to return the edited instance, as the 0th default is the current one.
         Preset &preset = this->printers.default_preset(i);
-<<<<<<< HEAD
         for (const char *key : {"printer_settings_id", "printer_model", "printer_variant", "thumbnails"}) preset.config.optptr(key, true);
-=======
-        for (const char *key : {"printer_settings_id", "printer_model", "printer_variant","thumbnail_size"}) preset.config.optptr(key, true);
->>>>>>> 5250dc6f
         //if (i == 0) {
             preset.config.optptr("default_print_profile", true);
             preset.config.option<ConfigOptionStrings>("default_filament_profile", true);
