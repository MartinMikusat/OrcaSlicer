--- conflicted
+++ resolved
@@ -1,6 +1,5 @@
 #include <cassert>
 
-#include "Config.hpp"
 #include "Exception.hpp"
 #include "Preset.hpp"
 #include "PresetBundle.hpp"
@@ -704,9 +703,9 @@
     return false;
 }
 
-bool Preset::has_lidar(PresetBundle *preset_bundle)
-{
-    bool has_lidar = false;
+bool Preset::is_bbl_vendor_preset(PresetBundle *preset_bundle)
+{
+    bool is_bbl_vendor_preset = true;
     if (preset_bundle) {
         auto config = &preset_bundle->printers.get_edited_preset().config;
         std::string vendor_name;
@@ -719,9 +718,9 @@
                 }
         }
         if (!vendor_name.empty())
-            has_lidar = vendor_name.compare("BBL") == 0 ? true : false;
-    }
-    return has_lidar;
+            is_bbl_vendor_preset = vendor_name.compare("BBL") == 0 ? true : false;
+    }
+    return is_bbl_vendor_preset;
 }
 
 BedType Preset::get_default_bed_type(PresetBundle* preset_bundle)
@@ -754,51 +753,14 @@
     return false;
 }
 
-BedType Preset::get_default_bed_type(PresetBundle* preset_bundle)
-{
-    if (config.has("default_bed_type") && !config.opt_string("default_bed_type").empty()) {
-        try {
-            std::string str_bed_type = config.opt_string("default_bed_type");
-            int bed_type_value = atoi(str_bed_type.c_str());
-            return BedType(bed_type_value);
-        } catch(...) {
-            ;
-        }
-    }
-
-    std::string model_id = this->get_printer_type(preset_bundle);
-    if (model_id == "BL-P001" || model_id == "BL-P002") {
-        return BedType::btPC;
-    } else if (model_id == "C11") {
-        return BedType::btPEI;
-    }
-    return BedType::btPEI;
-}
-
-bool Preset::has_cali_lines(PresetBundle* preset_bundle)
-{
-    std::string model_id = this->get_printer_type(preset_bundle);
-    if (model_id == "BL-P001" || model_id == "BL-P002") {
-        return true;
-    }
-    return false;
-}
-
 static std::vector<std::string> s_Preset_print_options {
     "layer_height", "initial_layer_print_height", "wall_loops", "slice_closing_radius", "spiral_mode", "slicing_mode",
     "top_shell_layers", "top_shell_thickness", "bottom_shell_layers", "bottom_shell_thickness",
     "ensure_vertical_shell_thickness", "reduce_crossing_wall", "detect_thin_wall", "detect_overhang_wall",
-<<<<<<< HEAD
-    "seam_position", "staggered_inner_seams", "wall_infill_order", "sparse_infill_density", "sparse_infill_pattern", "top_surface_pattern", "bottom_surface_pattern",
-    "infill_direction",
-    "minimum_sparse_infill_area", "reduce_infill_retraction","internal_solid_infill_pattern",
-    "ironing_type", "ironing_pattern", "ironing_flow", "ironing_speed", "ironing_spacing",
-=======
     "seam_position", "wall_infill_order", "sparse_infill_density", "sparse_infill_pattern", "sparse_infill_anchor", "sparse_infill_anchor_max",
     "top_surface_pattern", "bottom_surface_pattern", "internal_solid_infill_pattern", "infill_direction", "bridge_angle",
     "minimum_sparse_infill_area", "reduce_infill_retraction", "ironing_pattern", "ironing_type",
     "ironing_flow", "ironing_speed", "ironing_spacing",
->>>>>>> 2f9434a8
     "max_travel_detour_distance",
     "fuzzy_skin", "fuzzy_skin_thickness", "fuzzy_skin_point_distance",
 #ifdef HAS_PRESSURE_EQUALIZER
@@ -806,28 +768,19 @@
 #endif /* HAS_PRESSURE_EQUALIZER */
     "inner_wall_speed", "outer_wall_speed", "sparse_infill_speed", "internal_solid_infill_speed",
     "top_surface_speed", "support_speed", "support_object_xy_distance", "support_interface_speed",
-<<<<<<< HEAD
-    "bridge_speed", "internal_bridge_speed", "gap_infill_speed", "travel_speed", "travel_speed_z", "initial_layer_speed",
-    "outer_wall_acceleration", "initial_layer_acceleration", "top_surface_acceleration", "default_acceleration", "skirt_loops", "skirt_speed", "skirt_distance", "skirt_height", "draft_shield",
-    "brim_width", "brim_object_gap", "brim_type", "brim_ears_max_angle", "brim_ears_detection_length", "enable_support", "support_type", "support_threshold_angle", "enforce_support_layers",
-=======
     "bridge_speed", "gap_infill_speed", "travel_speed", "travel_speed_z", "initial_layer_speed", "outer_wall_acceleration",
     "initial_layer_acceleration", "top_surface_acceleration", "default_acceleration", "inner_wall_acceleration", "sparse_infill_acceleration",
     "accel_to_decel_enable", "accel_to_decel_factor", "skirt_loops", "skirt_distance",
     "skirt_height", "draft_shield",
     "brim_width", "brim_object_gap", "brim_type", "enable_support", "support_type", "support_threshold_angle", "enforce_support_layers",
->>>>>>> 2f9434a8
     "raft_layers", "raft_first_layer_density", "raft_first_layer_expansion", "raft_contact_distance", "raft_expansion",
     "support_base_pattern", "support_base_pattern_spacing", "support_expansion", "support_style",
+    // BBS
     "independent_support_layer_height",
     "support_angle", "support_interface_top_layers", "support_interface_bottom_layers",
     "support_interface_pattern", "support_interface_spacing", "support_interface_loop_pattern",
-<<<<<<< HEAD
-    "support_top_z_distance", "support_on_build_plate_only","support_critical_regions_only", "bridge_no_support", "thick_bridges", "max_bridge_length", "print_sequence", "support_remove_small_overhang",
-=======
     "support_top_z_distance", "support_on_build_plate_only","support_critical_regions_only", "support_remove_small_overhang",
     "bridge_no_support", "thick_bridges", "max_bridge_length", "print_sequence",
->>>>>>> 2f9434a8
     "filename_format", "wall_filament", "support_bottom_z_distance",
     "sparse_infill_filament", "solid_infill_filament", "support_filament", "support_interface_filament",
     "ooze_prevention", "standby_temperature_delta", "interface_shells", "line_width", "initial_layer_line_width",
@@ -837,6 +790,7 @@
     "prime_tower_width", "prime_tower_brim_width", "prime_volume",
     "wipe_tower_no_sparse_layers", "compatible_printers", "compatible_printers_condition", "inherits",
     "flush_into_infill", "flush_into_objects", "flush_into_support",
+    // BBS
      "tree_support_branch_angle", "tree_support_wall_count", "tree_support_branch_distance",
      "tree_support_branch_diameter","tree_support_brim_width",
      "detect_narrow_internal_solid_infill",
@@ -846,18 +800,6 @@
      "timelapse_type", "internal_bridge_support_thickness",
      "wall_generator", "wall_transition_length", "wall_transition_filter_deviation", "wall_transition_angle",
      "wall_distribution_count", "min_feature_size", "min_bead_width", "post_process",
-<<<<<<< HEAD
-     "small_perimeter_speed", "small_perimeter_threshold","bridge_angle", "filter_out_gap_fill", "travel_acceleration","inner_wall_acceleration", "min_width_top_surface",
-     "default_jerk", "outer_wall_jerk", "inner_wall_jerk", "infill_jerk", "top_surface_jerk", "initial_layer_jerk","travel_jerk",
-     "top_solid_infill_flow_ratio","bottom_solid_infill_flow_ratio","only_one_wall_first_layer", "print_flow_ratio", "seam_gap",
-     "role_based_wipe_speed", "wipe_speed", "accel_to_decel_enable", "accel_to_decel_factor", "wipe_on_loops",
-     "bridge_density", "precise_outer_wall", "overhang_speed_classic", "bridge_acceleration",
-     "sparse_infill_acceleration", "internal_solid_infill_acceleration", "tree_support_adaptive_layer_height", "tree_support_auto_brim", 
-     "tree_support_brim_width", "gcode_comments", "gcode_label_objects",
-     "initial_layer_travel_speed", "exclude_object", "slow_down_layers", "infill_anchor", "infill_anchor_max",
-     "make_overhang_printable", "make_overhang_printable_angle", "make_overhang_printable_hole_size" 
-
-=======
     "seam_gap", "wipe_speed", "top_solid_infill_flow_ratio", "initial_layer_flow_ratio",
     "default_jerk", "outer_wall_jerk", "inner_wall_jerk", "infill_jerk", "top_surface_jerk", "initial_layer_jerk", "travel_jerk",
     "filter_out_gap_fill",
@@ -865,7 +807,6 @@
     "print_flow_ratio",
     //Orca
     "exclude_object"
->>>>>>> 2f9434a8
 };
 
 static std::vector<std::string> s_Preset_filament_options {
@@ -881,20 +822,15 @@
     "fan_max_speed", "enable_overhang_bridge_fan", "overhang_fan_speed", "overhang_fan_threshold", "close_fan_the_first_x_layers", "full_fan_speed_layer", "fan_cooling_layer_time", "slow_down_layer_time", "slow_down_min_speed",
     "filament_start_gcode", "filament_end_gcode",
     // Retract overrides
-    "filament_retraction_length", "filament_z_hop", "filament_z_hop_types", "filament_retract_lift_above", "filament_retract_lift_below", "filament_retract_lift_enforce", "filament_retraction_speed", "filament_deretraction_speed", "filament_retract_restart_extra", "filament_retraction_minimum_travel",
+    "filament_retraction_length", "filament_z_hop", "filament_z_hop_types", "filament_retraction_speed", "filament_deretraction_speed", "filament_retract_restart_extra", "filament_retraction_minimum_travel",
     "filament_retract_when_changing_layer", "filament_wipe", "filament_retract_before_wipe",
     // Profile compatibility
     "filament_vendor", "compatible_prints", "compatible_prints_condition", "compatible_printers", "compatible_printers_condition", "inherits",
     //BBS
     "filament_wipe_distance", "additional_cooling_fan_speed",
     "bed_temperature_difference", "nozzle_temperature_range_low", "nozzle_temperature_range_high",
-<<<<<<< HEAD
-    //SoftFever
-    "enable_pressure_advance", "pressure_advance","chamber_temperature", "filament_shrink", "support_material_interface_fan_speed" /*,"filament_seam_gap"*/
-=======
     //OrcaSlicer
     "enable_pressure_advance", "pressure_advance", "chamber_temperatures"
->>>>>>> 2f9434a8
 };
 
 static std::vector<std::string> s_Preset_machine_limits_options {
@@ -908,22 +844,12 @@
 static std::vector<std::string> s_Preset_printer_options {
     "printer_technology",
     "printable_area", "bed_exclude_area","bed_custom_texture", "bed_custom_model", "gcode_flavor",
-    "fan_kickstart", "fan_speedup_time", "fan_speedup_overhangs",
     "single_extruder_multi_material", "machine_start_gcode", "machine_end_gcode", "before_layer_change_gcode", "layer_change_gcode", "change_filament_gcode",
-    "printer_model", "printer_variant", "printable_height", "extruder_clearance_radius", "extruder_clearance_height_to_lid", "extruder_clearance_height_to_rod",
+    "printer_model", "printer_variant", "printable_height", "extruder_clearance_radius",  "extruder_clearance_max_radius","extruder_clearance_height_to_lid", "extruder_clearance_height_to_rod",
     "default_print_profile", "inherits",
     "silent_mode",
     // BBS
     "scan_first_layer", "machine_load_filament_time", "machine_unload_filament_time", "machine_pause_gcode", "template_custom_gcode",
-<<<<<<< HEAD
-    "nozzle_type", "nozzle_hrc","auxiliary_fan", "nozzle_volume","upward_compatible_machine", "z_hop_types", "retract_lift_enforce",
-    //SoftFever
-    "host_type", "print_host", "printhost_apikey",
-    "print_host_webui",
-    "printhost_cafile","printhost_port","printhost_authorization_type",
-    "printhost_user", "printhost_password", "printhost_ssl_ignore_revoke", "thumbnails",
-    "use_firmware_retraction", "use_relative_e_distances", "bbl_calib_mark_logo"};
-=======
     "nozzle_type","auxiliary_fan", "nozzle_volume","upward_compatible_machine", "z_hop_types",
     //OrcaSlicer
     "host_type", "print_host", "printhost_apikey",
@@ -932,7 +858,6 @@
     "printhost_user", "printhost_password", "printhost_ssl_ignore_revoke",
     "use_relative_e_distances", "extruder_type"
 };
->>>>>>> 2f9434a8
 
 static std::vector<std::string> s_Preset_sla_print_options {
     "layer_height",
@@ -1820,23 +1745,12 @@
 {
     // Load the preset over a default preset, so that the missing fields are filled in from the default preset.
     DynamicPrintConfig cfg(this->default_preset_for(combined_config).config);
-<<<<<<< HEAD
-    // SoftFever: ignore print connection info from project
-    auto        keys = cfg.keys();
-    keys.erase(std::remove_if(keys.begin(), keys.end(),
-                              [](std::string &val) {
-                                return val == "print_host" || val == "print_host_webui" || val == "printhost_apikey" ||
-                                       val == "printhost_cafile";
-                              }),
-               keys.end());
-=======
     // OrcaSlicer: ignore print connection info from project
     cfg.erase("print_host");
     cfg.erase("print_host_webui");
     cfg.erase("printhost_apikey");
     cfg.erase("printhost_cafile");
     const auto        &keys = cfg.keys();
->>>>>>> 2f9434a8
     cfg.apply_only(combined_config, keys, true);
     std::string                 &inherits = Preset::inherits(cfg);
 
@@ -2449,7 +2363,7 @@
         if (this_opt != nullptr && other_opt != nullptr && *this_opt != *other_opt)
         {
             //BBS: add bed_exclude_area
-            if (opt_key == "printable_area" || opt_key == "bed_exclude_area" || opt_key == "compatible_prints" || opt_key == "compatible_printers" || opt_key == "thumbnails") {
+            if (opt_key == "printable_area" || opt_key == "bed_exclude_area" || opt_key == "compatible_prints" || opt_key == "compatible_printers") {
                 // Scalar variable, or a vector variable, which is independent from number of extruders,
                 // thus the vector is presented to the user as a single input.
                 diff.emplace_back(opt_key);
@@ -2771,7 +2685,6 @@
     "printer_technology",
     "host_type",
     "print_host",
-    "print_host_webui",
     "printhost_apikey",
     "printhost_cafile",
     "printhost_port",
@@ -2943,8 +2856,6 @@
     // see https://github.com/prusa3d/PrusaSlicer/issues/732
     boost::filesystem::path dir = boost::filesystem::absolute(boost::filesystem::path(dir_path) / subdir).make_preferred();
     m_dir_path = dir.string();
-    if(!boost::filesystem::exists(dir))
-        return;
     std::string errors_cummulative;
     // Store the loaded printers into a new vector, otherwise the binary search for already existing presets would be broken.
     std::deque<PhysicalPrinter> printers_loaded;
@@ -3324,9 +3235,6 @@
             if (!boost::filesystem::exists(boost::filesystem::path(out)))
                 out = Slic3r::resources_dir() + "/profiles/" + preset.vendor->id + "/" + pm->hotend_model;
         }
-        
-        if (out.empty() ||!boost::filesystem::exists(boost::filesystem::path(out)))
-            out = Slic3r::resources_dir() + "/profiles/hotend.stl";
         return out;
     }
 } // namespace PresetUtils
