#include "clipper/clipper_z.hpp"

#include "ClipperUtils.hpp"
#include "EdgeGrid.hpp"
#include "Layer.hpp"
#include "Print.hpp"
#include "ShortestPath.hpp"
#include "libslic3r.h"
#include "PrintConfig.hpp"
#include "Model.hpp"
#include <algorithm>
#include <numeric>
#include <unordered_set>
#include <tbb/parallel_for.h>

#ifndef NDEBUG
    // #define BRIM_DEBUG_TO_SVG
#endif

#if defined(BRIM_DEBUG_TO_SVG)
    #include "SVG.hpp"
#endif

namespace Slic3r {

static void append_and_translate(ExPolygons &dst, const ExPolygons &src, const PrintInstance &instance) {
    size_t dst_idx = dst.size();
    expolygons_append(dst, src);
    for (; dst_idx < dst.size(); ++dst_idx)
        dst[dst_idx].translate(instance.shift.x(), instance.shift.y());
}
// BBS: generate brim area by objs
static void append_and_translate(ExPolygons& dst, const ExPolygons& src,
    const PrintInstance& instance, const Print& print, std::map<ObjectID, ExPolygons>& brimAreaMap) {
    ExPolygons srcShifted = src;
    for (size_t src_idx = 0; src_idx < src.size(); ++src_idx)
        srcShifted[src_idx].translate(instance.shift.x(), instance.shift.y());
    srcShifted = diff_ex(std::move(srcShifted), dst);
    //expolygons_append(dst, temp2);
    expolygons_append(brimAreaMap[instance.print_object->id()], srcShifted);
}

static void append_and_translate(Polygons &dst, const Polygons &src, const PrintInstance &instance) {
    size_t dst_idx = dst.size();
    polygons_append(dst, src);
    for (; dst_idx < dst.size(); ++dst_idx)
        dst[dst_idx].translate(instance.shift.x(), instance.shift.y());
}

static float max_brim_width(const ConstPrintObjectPtrsAdaptor &objects)
{
    assert(!objects.empty());
    return float(std::accumulate(objects.begin(), objects.end(), 0.,
                                 [](double partial_result, const PrintObject *object) {
                                     return std::max(partial_result, object->config().brim_type == btNoBrim ? 0. : object->config().brim_width.value);
                                 }));
}

// Returns ExPolygons of the bottom layer of the print object after elephant foot compensation.
static ExPolygons get_print_object_bottom_layer_expolygons(const PrintObject &print_object)
{
    ExPolygons ex_polygons;
    for (LayerRegion *region : print_object.layers().front()->regions())
        Slic3r::append(ex_polygons, closing_ex(region->slices.surfaces, float(SCALED_EPSILON)));
    return ex_polygons;
}

// Returns ExPolygons of bottom layer for every print object in Print after elephant foot compensation.
static std::vector<ExPolygons> get_print_bottom_layers_expolygons(const Print &print)
{
    std::vector<ExPolygons> bottom_layers_expolygons;
    bottom_layers_expolygons.reserve(print.objects().size());
    for (const PrintObject *object : print.objects())
        bottom_layers_expolygons.emplace_back(get_print_object_bottom_layer_expolygons(*object));

    return bottom_layers_expolygons;
}

static ConstPrintObjectPtrs get_top_level_objects_with_brim(const Print &print, const std::vector<ExPolygons> &bottom_layers_expolygons)
{
    assert(print.objects().size() == bottom_layers_expolygons.size());
    Polygons             islands;
    ConstPrintObjectPtrs island_to_object;
    for(size_t print_object_idx = 0; print_object_idx < print.objects().size(); ++print_object_idx) {
        const PrintObject *object = print.objects()[print_object_idx];
        Polygons islands_object;
        islands_object.reserve(bottom_layers_expolygons[print_object_idx].size());
        for (const ExPolygon &ex_poly : bottom_layers_expolygons[print_object_idx])
            islands_object.emplace_back(ex_poly.contour);

        islands.reserve(islands.size() + object->instances().size() * islands_object.size());
        for (const PrintInstance &instance : object->instances())
            for (Polygon &poly : islands_object) {
                islands.emplace_back(poly);
                islands.back().translate(instance.shift);
                island_to_object.emplace_back(object);
            }
    }
    assert(islands.size() == island_to_object.size());

    ClipperLib_Z::Paths islands_clip;
    islands_clip.reserve(islands.size());
    for (const Polygon &poly : islands) {
        islands_clip.emplace_back();
        ClipperLib_Z::Path &island_clip = islands_clip.back();
        island_clip.reserve(poly.points.size());
        int island_idx = int(&poly - &islands.front());
        // The Z coordinate carries index of the island used to get the pointer to the object.
        for (const Point &pt : poly.points)
            island_clip.emplace_back(pt.x(), pt.y(), island_idx + 1);
    }

    // Init Clipper
    ClipperLib_Z::Clipper clipper;
    // Assign the maximum Z from four points. This values is valid index of the island
    clipper.ZFillFunction([](const ClipperLib_Z::IntPoint &e1bot, const ClipperLib_Z::IntPoint &e1top, const ClipperLib_Z::IntPoint &e2bot,
                             const ClipperLib_Z::IntPoint &e2top, ClipperLib_Z::IntPoint &pt) {
        pt.z() = std::max(std::max(e1bot.z(), e1top.z()), std::max(e2bot.z(), e2top.z()));
    });
    // Add islands
    clipper.AddPaths(islands_clip, ClipperLib_Z::ptSubject, true);
    // Execute union operation to construct polytree
    ClipperLib_Z::PolyTree islands_polytree;
    //FIXME likely pftNonZero or ptfPositive would be better. Why are we using ptfEvenOdd for Unions?
    clipper.Execute(ClipperLib_Z::ctUnion, islands_polytree, ClipperLib_Z::pftEvenOdd, ClipperLib_Z::pftEvenOdd);

    std::unordered_set<size_t> processed_objects_idx;
    ConstPrintObjectPtrs       top_level_objects_with_brim;
    for (int i = 0; i < islands_polytree.ChildCount(); ++i) {
        for (const ClipperLib_Z::IntPoint &point : islands_polytree.Childs[i]->Contour) {
            if (point.z() != 0 && processed_objects_idx.find(island_to_object[point.z() - 1]->id().id) == processed_objects_idx.end()) {
                top_level_objects_with_brim.emplace_back(island_to_object[point.z() - 1]);
                processed_objects_idx.insert(island_to_object[point.z() - 1]->id().id);
            }
        }
    }
    return top_level_objects_with_brim;
}

static Polygons top_level_outer_brim_islands(const ConstPrintObjectPtrs &top_level_objects_with_brim, const double scaled_resolution)
{
    Polygons islands;
    for (const PrintObject *object : top_level_objects_with_brim) {
        if (!object->has_brim())
            continue;

        //FIXME how about the brim type?
        auto     brim_object_gap = float(scale_(object->config().brim_object_gap.value));
        Polygons islands_object;
        for (const ExPolygon &ex_poly : get_print_object_bottom_layer_expolygons(*object)) {
            Polygons contour_offset = offset(ex_poly.contour, brim_object_gap, ClipperLib::jtSquare);
            for (Polygon &poly : contour_offset)
                poly.douglas_peucker(scaled_resolution);

            polygons_append(islands_object, std::move(contour_offset));
        }

        if (!object->support_layers().empty()) {
            for (const Polygon& support_contour : object->support_layers().front()->support_fills.polygons_covered_by_spacing()) {
                Polygons contour_offset = offset(support_contour, brim_object_gap, ClipperLib::jtSquare);
                for (Polygon& poly : contour_offset)
                    poly.douglas_peucker(scaled_resolution);

                polygons_append(islands_object, std::move(contour_offset));
            }
        }

        for (const PrintInstance &instance : object->instances())
            append_and_translate(islands, islands_object, instance);
    }
    return islands;
}

static ExPolygons top_level_outer_brim_area(const Print                   &print,
                                            const ConstPrintObjectPtrs    &top_level_objects_with_brim,
                                            const std::vector<ExPolygons> &bottom_layers_expolygons,
                                            const float                    no_brim_offset,
                                            // BBS
                                            double& brim_width_max,
                                            std::map<ObjectID,
                                            double>& brim_width_map)
{
    const auto scaled_resolution = scaled<double>(print.config().resolution.value);

    assert(print.objects().size() == bottom_layers_expolygons.size());
    std::unordered_set<size_t> top_level_objects_idx;
    top_level_objects_idx.reserve(top_level_objects_with_brim.size());
    for (const PrintObject *object : top_level_objects_with_brim)
        top_level_objects_idx.insert(object->id().id);

    ExPolygons brim_area;
    ExPolygons no_brim_area;
    brim_width_max = 0;
    for(size_t print_object_idx = 0; print_object_idx < print.objects().size(); ++print_object_idx) {
        const PrintObject *object            = print.objects()[print_object_idx];
        const BrimType     brim_type         = object->config().brim_type.value;
        const float        brim_object_gap   = scale_(object->config().brim_object_gap.value);
        // recording the autoAssigned brimWidth and corresponding objs
        double brimWidthAuto = object->config().brim_width.value;
        double flowWidth = print.brim_flow().scaled_spacing() * SCALING_FACTOR;
        brimWidthAuto = floor(brimWidthAuto / flowWidth / 2) * flowWidth * 2;
        brim_width_map.insert(std::make_pair(object->id(), brimWidthAuto));
        brim_width_max = std::max(brim_width_max, brimWidthAuto);
        const float    brim_width        = scale_(brimWidthAuto);
        const bool         is_top_outer_brim = top_level_objects_idx.find(object->id().id) != top_level_objects_idx.end();

        ExPolygons brim_area_object;
        ExPolygons no_brim_area_object;
        for (const ExPolygon &ex_poly : bottom_layers_expolygons[print_object_idx]) {
            if ((brim_type == BrimType::btOuterOnly || brim_type == BrimType::btOuterAndInner || brim_type == BrimType::btAutoBrim) && is_top_outer_brim)
                append(brim_area_object, diff_ex(offset(ex_poly.contour, brim_width + brim_object_gap, ClipperLib::jtRound, scaled_resolution), offset(ex_poly.contour, brim_object_gap, ClipperLib::jtSquare)));

            // After 7ff76d07684858fd937ef2f5d863f105a10f798e offset and shrink don't work with CW polygons (holes), so let's make it CCW.
            Polygons ex_poly_holes_reversed = ex_poly.holes;
            polygons_reverse(ex_poly_holes_reversed);
            if (brim_type == BrimType::btOuterOnly || brim_type == BrimType::btNoBrim)
                append(no_brim_area_object, shrink_ex(ex_poly_holes_reversed, no_brim_offset, ClipperLib::jtSquare));

            if (brim_type == BrimType::btInnerOnly || brim_type == BrimType::btNoBrim)
                append(no_brim_area_object, diff_ex(offset(ex_poly.contour, no_brim_offset, ClipperLib::jtSquare), ex_poly_holes_reversed));

            if (brim_type != BrimType::btNoBrim)
                append(no_brim_area_object, offset_ex(ExPolygon(ex_poly.contour), brim_object_gap, ClipperLib::jtSquare));

            no_brim_area_object.emplace_back(ex_poly.contour);
        }

        if (!object->support_layers().empty()) {
            for (const Polygon& support_contour : object->support_layers().front()->support_fills.polygons_covered_by_spacing()) {
                if ((brim_type == BrimType::btOuterOnly || brim_type == BrimType::btOuterAndInner || brim_type == BrimType::btAutoBrim) && is_top_outer_brim)
                    append(brim_area_object, diff_ex(offset(support_contour, brim_width + brim_object_gap, ClipperLib::jtRound, scaled_resolution), offset(support_contour, brim_object_gap)));

                if (brim_type != BrimType::btNoBrim)
                    append(no_brim_area_object, offset_ex(ExPolygon(support_contour), brim_object_gap));

                no_brim_area_object.emplace_back(support_contour);
            }
        }

        for (const PrintInstance &instance : object->instances()) {
            append_and_translate(brim_area, brim_area_object, instance);
            append_and_translate(no_brim_area, no_brim_area_object, instance);
        }
    }

    return diff_ex(brim_area, no_brim_area);
}

// BBS: the brims of different objs will not overlapped with each other, and are stored by objs and by extruders
static ExPolygons top_level_outer_brim_area(const Print& print, const ConstPrintObjectPtrs& top_level_objects_with_brim,
    const float no_brim_offset, double& brim_width_max, std::map<ObjectID, double>& brim_width_map,
    std::map<ObjectID, ExPolygons>& brimAreaMap,
    std::map<ObjectID, ExPolygons>& supportBrimAreaMap, std::vector<std::pair<ObjectID, unsigned int>>& objPrintVec)
{
    std::unordered_set<size_t> top_level_objects_idx;
    top_level_objects_idx.reserve(top_level_objects_with_brim.size());
    for (const PrintObject* object : top_level_objects_with_brim)
        top_level_objects_idx.insert(object->id().id);

    unsigned int support_material_extruder = 1;
    if (print.has_support_material()) {
        assert(top_level_objects_with_brim.front()->config().support_filament >= 0);
        if (top_level_objects_with_brim.front()->config().support_filament > 0)
            support_material_extruder = top_level_objects_with_brim.front()->config().support_filament;
    }

    ExPolygons brim_area;
    ExPolygons no_brim_area;
    brim_width_max = 0;
    struct brimWritten {
        bool obj;
        bool sup;
    };
    std::map<ObjectID, brimWritten> brimToWrite;
    for (const auto& objectWithExtruder : objPrintVec)
        brimToWrite.insert({ objectWithExtruder.first, {true,true} });

    for (unsigned int extruderNo : print.extruders()) {
        ++extruderNo;
        for (const auto &objectWithExtruder : objPrintVec) {
            const PrintObject* object = print.get_object(objectWithExtruder.first);
            const BrimType brim_type = object->config().brim_type.value;
            const float    brim_offset = scale_(object->config().brim_object_gap.value);
            // recording the autoAssigned brimWidth and corresponding objs
            double brimWidthAuto = object->config().brim_width.value;
            double flowWidth = print.brim_flow().scaled_spacing() * SCALING_FACTOR;
            brimWidthAuto = floor(brimWidthAuto / flowWidth / 2) * flowWidth * 2;
            brim_width_map.insert(std::make_pair(object->id(), brimWidthAuto));
            brim_width_max = std::max(brim_width_max, brimWidthAuto);
            const float    brim_width = scale_(brimWidthAuto);
            const bool     is_top_outer_brim = top_level_objects_idx.find(object->id().id) != top_level_objects_idx.end();

            ExPolygons nullBrim;
            brimAreaMap.insert(std::make_pair(object->id(), nullBrim));
            ExPolygons brim_area_object;
            ExPolygons brim_area_support;
            ExPolygons no_brim_area_object;
            ExPolygons no_brim_area_support;
            if (objectWithExtruder.second == extruderNo && brimToWrite.at(object->id()).obj) {
                for (const ExPolygon& ex_poly : object->layers().front()->lslices) {
                    if ((brim_type == BrimType::btOuterOnly || brim_type == BrimType::btOuterAndInner || brim_type == BrimType::btAutoBrim) && is_top_outer_brim) {
                        append(brim_area_object, diff_ex(offset_ex(ex_poly.contour, brim_width + brim_offset, jtRound, SCALED_RESOLUTION),
                            offset_ex(ex_poly.contour, brim_offset)));
                    }
                    if (brim_type == BrimType::btOuterOnly || brim_type == BrimType::btNoBrim)
                        append(no_brim_area_object, offset_ex(ex_poly.holes, -no_brim_offset));

                    if (brim_type == BrimType::btInnerOnly || brim_type == BrimType::btNoBrim)
                        append(no_brim_area_object, diff_ex(offset(ex_poly.contour, no_brim_offset), ex_poly.holes));

                    if (brim_type != BrimType::btNoBrim)
                        append(no_brim_area_object, offset_ex(ExPolygon(ex_poly.contour), brim_offset));

                    no_brim_area_object.emplace_back(ex_poly.contour);
                }
                brimToWrite.at(object->id()).obj = false;
                for (const PrintInstance& instance : object->instances()) {
                    if (!brim_area_object.empty())
                        append_and_translate(brim_area, brim_area_object, instance, print, brimAreaMap);
                    append_and_translate(no_brim_area, no_brim_area_object, instance);
                }
                if (brimAreaMap.find(object->id()) != brimAreaMap.end())
                    expolygons_append(brim_area, brimAreaMap[object->id()]);
            }
            if (support_material_extruder == extruderNo && brimToWrite.at(object->id()).sup) {
                if (!object->support_layers().empty()) {
                    for (const Polygon& support_contour : object->support_layers().front()->support_fills.polygons_covered_by_spacing()) {
                        //BBS: no brim offset for supports
                        if ((brim_type == BrimType::btOuterOnly || brim_type == BrimType::btOuterAndInner || brim_type == BrimType::btAutoBrim) && is_top_outer_brim)
                            append(brim_area_support, diff_ex(offset(support_contour, brim_width, jtRound, SCALED_RESOLUTION), offset(support_contour, 0)));

                        if (brim_type != BrimType::btNoBrim)
                            append(no_brim_area_support, offset_ex(support_contour, 0));

                        no_brim_area_support.emplace_back(support_contour);
                    }
                }

                brimToWrite.at(object->id()).sup = false;
                for (const PrintInstance& instance : object->instances()) {
                    if (!brim_area_support.empty())
                        append_and_translate(brim_area, brim_area_support, instance, print, supportBrimAreaMap);
                    append_and_translate(no_brim_area, no_brim_area_support, instance);
                }
                if (supportBrimAreaMap.find(object->id()) != supportBrimAreaMap.end())
                    expolygons_append(brim_area, supportBrimAreaMap[object->id()]);
            }
        }
    }
    for (const PrintObject* object : print.objects()) {
        if (brimAreaMap.find(object->id()) != brimAreaMap.end())
            brimAreaMap[object->id()] = diff_ex(brimAreaMap[object->id()], no_brim_area);
        if (supportBrimAreaMap.find(object->id()) != supportBrimAreaMap.end())
            supportBrimAreaMap[object->id()] = diff_ex(supportBrimAreaMap[object->id()], no_brim_area);
    }
    return diff_ex(std::move(brim_area), no_brim_area);
}
static ExPolygons inner_brim_area(const Print                   &print,
                                  const ConstPrintObjectPtrs    &top_level_objects_with_brim,
                                  const std::vector<ExPolygons> &bottom_layers_expolygons,
                                  const float                    no_brim_offset)
{
    assert(print.objects().size() == bottom_layers_expolygons.size());
    std::unordered_set<size_t> top_level_objects_idx;
    top_level_objects_idx.reserve(top_level_objects_with_brim.size());
    for (const PrintObject *object : top_level_objects_with_brim)
        top_level_objects_idx.insert(object->id().id);

    ExPolygons brim_area;
    ExPolygons no_brim_area;
    Polygons   holes;
    for(size_t print_object_idx = 0; print_object_idx < print.objects().size(); ++print_object_idx) {
        const PrintObject *object          = print.objects()[print_object_idx];
        const BrimType     brim_type       = object->config().brim_type.value;
        const float        brim_object_gap = scale_(object->config().brim_object_gap.value);
        double flowWidth = print.brim_flow().scaled_spacing() * SCALING_FACTOR;
        const float    brim_width = scale_(floor(object->config().brim_width.value / flowWidth / 2) * flowWidth * 2);
        const bool         top_outer_brim  = top_level_objects_idx.find(object->id().id) != top_level_objects_idx.end();

        ExPolygons brim_area_object;
        ExPolygons no_brim_area_object;
        Polygons   holes_object;
        for (const ExPolygon &ex_poly : bottom_layers_expolygons[print_object_idx]) {
            if (brim_type == BrimType::btOuterOnly || brim_type == BrimType::btOuterAndInner || brim_type == BrimType::btAutoBrim) {
                if (top_outer_brim)
                    no_brim_area_object.emplace_back(ex_poly);
                else
                    append(brim_area_object, diff_ex(offset(ex_poly.contour, brim_width + brim_object_gap, ClipperLib::jtSquare), offset(ex_poly.contour, brim_object_gap, ClipperLib::jtSquare)));
            }

            // After 7ff76d07684858fd937ef2f5d863f105a10f798e offset and shrink don't work with CW polygons (holes), so let's make it CCW.
            Polygons ex_poly_holes_reversed = ex_poly.holes;
            polygons_reverse(ex_poly_holes_reversed);
            if (brim_type == BrimType::btInnerOnly || brim_type == BrimType::btOuterAndInner || brim_type == BrimType::btAutoBrim)
                append(brim_area_object, diff_ex(shrink_ex(ex_poly_holes_reversed, brim_object_gap, ClipperLib::jtSquare), shrink_ex(ex_poly_holes_reversed, brim_width + brim_object_gap, ClipperLib::jtSquare)));

            if (brim_type == BrimType::btInnerOnly || brim_type == BrimType::btNoBrim)
                append(no_brim_area_object, diff_ex(offset(ex_poly.contour, no_brim_offset, ClipperLib::jtSquare), ex_poly_holes_reversed));

            if (brim_type == BrimType::btOuterOnly || brim_type == BrimType::btNoBrim)
                append(no_brim_area_object, diff_ex(ExPolygon(ex_poly.contour), shrink_ex(ex_poly_holes_reversed, no_brim_offset, ClipperLib::jtSquare)));

            append(holes_object, ex_poly_holes_reversed);
        }
        append(no_brim_area_object, offset_ex(bottom_layers_expolygons[print_object_idx], brim_object_gap, ClipperLib::jtSquare));

        for (const PrintInstance &instance : object->instances()) {
            append_and_translate(brim_area, brim_area_object, instance);
            append_and_translate(no_brim_area, no_brim_area_object, instance);
            append_and_translate(holes, holes_object, instance);
        }
    }

    return diff_ex(intersection_ex(to_polygons(std::move(brim_area)), holes), no_brim_area);
}

// BBS: the brims of different objs will not overlapped with each other, and are stored by objs and by extruders
static ExPolygons inner_brim_area(const Print& print, const ConstPrintObjectPtrs& top_level_objects_with_brim,
    const float no_brim_offset, std::map<ObjectID, ExPolygons>& brimAreaMap,
    std::map<ObjectID, ExPolygons>& supportBrimAreaMap,
    std::vector<std::pair<ObjectID, unsigned int>>& objPrintVec)
{
    std::unordered_set<size_t> top_level_objects_idx;
    top_level_objects_idx.reserve(top_level_objects_with_brim.size());
    for (const PrintObject* object : top_level_objects_with_brim)
        top_level_objects_idx.insert(object->id().id);

    unsigned int support_material_extruder = 1;
    if (print.has_support_material()) {
        assert(top_level_objects_with_brim.front()->config().support_filament >= 0);
        if (top_level_objects_with_brim.front()->config().support_filament > 0)
            support_material_extruder = top_level_objects_with_brim.front()->config().support_filament;
    }

    ExPolygons brim_area;
    ExPolygons no_brim_area;
    Polygons   holes;
    Polygon    bedShape(get_bed_shape(print.config()));
    holes.emplace_back(get_bed_shape(print.config()));
    std::map<ObjectID, ExPolygons> innerBrimAreaMap;
    std::map<ObjectID, ExPolygons> innerSupportBrimAreaMap;

    struct brimWritten {
        bool obj;
        bool sup;
    };
    std::map<ObjectID, brimWritten> brimToWrite;
    for (const auto& objectWithExtruder : objPrintVec)
        brimToWrite.insert({ objectWithExtruder.first, {true,true} });


    for (unsigned int extruderNo : print.extruders()) {
        ++extruderNo;
        for (const auto& objectWithExtruder : objPrintVec) {
            const PrintObject* object = print.get_object(objectWithExtruder.first);
            const BrimType brim_type = object->config().brim_type.value;
            const float    brim_offset = scale_(object->config().brim_object_gap.value);
            double flowWidth = print.brim_flow().scaled_spacing() * SCALING_FACTOR;
            const float    brim_width = scale_(floor(object->config().brim_width.value / flowWidth / 2) * flowWidth * 2);
            const bool     top_outer_brim = top_level_objects_idx.find(object->id().id) != top_level_objects_idx.end();

            ExPolygons brim_area_object;
            ExPolygons no_brim_area_object;
            ExPolygons brim_area_support;
            ExPolygons no_brim_area_support;
            Polygons   holes_object;
            Polygons   holes_support;
            if (objectWithExtruder.second == extruderNo && brimToWrite.at(object->id()).obj) {
                for (const ExPolygon& ex_poly : object->layers().front()->lslices) {
                    if (brim_type == BrimType::btOuterOnly || brim_type == BrimType::btOuterAndInner || brim_type == BrimType::btAutoBrim) {
                         if (top_outer_brim)
                            no_brim_area_object.emplace_back(ex_poly);
                        else
                            append(brim_area_object, diff_ex(offset_ex(ex_poly.contour, brim_width + brim_offset, jtRound, SCALED_RESOLUTION), offset_ex(ex_poly.contour, brim_offset)));
                    }
                    if (brim_type == BrimType::btInnerOnly || brim_type == BrimType::btOuterAndInner)
                        append(brim_area_object, diff_ex(offset_ex(ex_poly.holes, -brim_offset), offset_ex(ex_poly.holes, -brim_width - brim_offset)));
                    if (brim_type == BrimType::btInnerOnly || brim_type == BrimType::btNoBrim)
                        append(no_brim_area_object, diff_ex(offset(ex_poly.contour, no_brim_offset), ex_poly.holes));
                    if (brim_type == BrimType::btOuterOnly || brim_type == BrimType::btNoBrim)
                        append(no_brim_area_object, offset_ex(ex_poly.holes, -no_brim_offset));
                    append(holes_object, ex_poly.holes);
                }
                append(no_brim_area_object, offset_ex(object->layers().front()->lslices, brim_offset));
                brimToWrite.at(object->id()).obj = false;
                for (const PrintInstance& instance : object->instances()) {
                    if (!brim_area_object.empty())
                        append_and_translate(brim_area, brim_area_object, instance, print, innerBrimAreaMap);
                    append_and_translate(no_brim_area, no_brim_area_object, instance);
                    append_and_translate(holes, holes_object, instance);
                }
                if (innerBrimAreaMap.find(object->id()) != innerBrimAreaMap.end())
                    expolygons_append(brim_area, innerBrimAreaMap[object->id()]);
            }
            if (support_material_extruder == extruderNo && brimToWrite.at(object->id()).sup) {
                if (!object->support_layers().empty()) {
                    for (const Polygon& support_contour : object->support_layers().front()->support_fills.polygons_covered_by_spacing()) {
                        if (brim_type == BrimType::btOuterOnly || brim_type == BrimType::btOuterAndInner || brim_type == BrimType::btAutoBrim) {
                            if (!top_outer_brim)
                                append(brim_area_support, diff_ex(offset_ex(support_contour, brim_width + brim_offset, jtRound, SCALED_RESOLUTION), offset_ex(support_contour, brim_offset)));
                        }
                        if (brim_type != BrimType::btNoBrim)
                            append(no_brim_area_support, offset_ex(support_contour, 0));
                        no_brim_area_support.emplace_back(support_contour);
                    }
                }
            }
            brimToWrite.at(object->id()).sup = false;
            for (const PrintInstance& instance : object->instances()) {
                if (!brim_area_support.empty())
                    append_and_translate(brim_area, brim_area_support, instance, print, innerSupportBrimAreaMap);
                append_and_translate(no_brim_area, no_brim_area_support, instance);
                append_and_translate(holes, holes_support, instance);
            }
            if (innerSupportBrimAreaMap.find(object->id()) != innerSupportBrimAreaMap.end())
                expolygons_append(brim_area, innerSupportBrimAreaMap[object->id()]);
        }
    }
    for (const PrintObject* object : print.objects()) {
        if (innerBrimAreaMap.find(object->id()) != innerBrimAreaMap.end()) {
            innerBrimAreaMap[object->id()] = intersection_ex(to_polygons(innerBrimAreaMap[object->id()]), holes);
            append(brimAreaMap[object->id()], innerBrimAreaMap[object->id()]);
        }
        if (innerSupportBrimAreaMap.find(object->id()) != innerSupportBrimAreaMap.end()) {
            innerSupportBrimAreaMap[object->id()] = intersection_ex(to_polygons(innerSupportBrimAreaMap[object->id()]), holes);
            append(supportBrimAreaMap[object->id()], innerSupportBrimAreaMap[object->id()]);
        }
    }
    for (const PrintObject* object : print.objects()) {
        if (brimAreaMap.find(object->id()) != brimAreaMap.end())
            brimAreaMap[object->id()] = diff_ex(brimAreaMap[object->id()], no_brim_area);
        if (supportBrimAreaMap.find(object->id()) != supportBrimAreaMap.end())
            supportBrimAreaMap[object->id()] = diff_ex(supportBrimAreaMap[object->id()], no_brim_area);
    }
    brim_area = intersection_ex(to_polygons(brim_area), holes);
    append(no_brim_area, brim_area);
    return no_brim_area;
}

//BBS maximum temperature difference from print object class
double getTemperatureFromExtruder(const PrintObject* printObject) {
    auto print = printObject->print();
    std::vector<size_t> extrudersFirstLayer;
    auto firstLayerRegions = printObject->layers().front()->regions();
    if (!firstLayerRegions.empty()) {
        for (const LayerRegion* regionPtr : firstLayerRegions) {
            if (regionPtr->has_extrusions())
                extrudersFirstLayer.push_back(regionPtr->region().extruder(frExternalPerimeter));
        }
    }

    const PrintConfig& config = print->config();
    int curr_bed_type = config.option("curr_bed_type")->getInt();
    const ConfigOptionInts* bed_temp_1st_layer_opt = config.option<ConfigOptionInts>(get_bed_temp_1st_layer_key((BedType)curr_bed_type));

    double maxDeltaTemp = 0;
    for (auto extruderID : extrudersFirstLayer) {
        int bedTemp = bed_temp_1st_layer_opt->get_at(extruderID - 1);
        if (bedTemp > maxDeltaTemp)
            maxDeltaTemp = bedTemp;
    }

    return maxDeltaTemp;
}
//BBS adhesion coefficients from print object class
double getadhesionCoeff(const PrintObject* printObject)
{
    auto& insts = printObject->instances();
    auto objectVolumes = insts[0].model_instance->get_object()->volumes;

    auto print = printObject->print();
    std::vector<size_t> extrudersFirstLayer;
    auto firstLayerRegions = printObject->layers().front()->regions();
    if (!firstLayerRegions.empty()) {
        for (const LayerRegion* regionPtr : firstLayerRegions) {
            if (regionPtr->has_extrusions())
                extrudersFirstLayer.push_back(regionPtr->region().extruder(frExternalPerimeter));
        }
    }
    double adhesionCoeff = 1;
    for (const ModelVolume* modelVolume : objectVolumes) {
        for (auto iter = extrudersFirstLayer.begin(); iter != extrudersFirstLayer.end(); iter++)
            if (modelVolume->extruder_id() == *iter) {
                if (Model::extruderParamsMap.find(modelVolume->extruder_id()) != Model::extruderParamsMap.end())
                    if (Model::extruderParamsMap.at(modelVolume->extruder_id()).materialName == "PETG") {
                        adhesionCoeff = 2;
                    }
                    else if (Model::extruderParamsMap.at(modelVolume->extruder_id()).materialName == "TPU") {
                        adhesionCoeff = 0.5;
                    }
            }
    }

    return adhesionCoeff;
    /*
   def->enum_values.push_back("PLA");
   def->enum_values.push_back("PET");
   def->enum_values.push_back("ABS");
   def->enum_values.push_back("ASA");
   def->enum_values.push_back("TPU");//BBS
   def->enum_values.push_back("FLEX");
   def->enum_values.push_back("HIPS");
   def->enum_values.push_back("EDGE");
   def->enum_values.push_back("NGEN");
   def->enum_values.push_back("NYLON");
   def->enum_values.push_back("PVA");
   def->enum_values.push_back("PC");
   def->enum_values.push_back("PP");
   def->enum_values.push_back("PEI");
   def->enum_values.push_back("PEEK");
   def->enum_values.push_back("PEKK");
   def->enum_values.push_back("POM");
   def->enum_values.push_back("PSU");
   def->enum_values.push_back("PVDF");
   def->enum_values.push_back("SCAFF");
   */
}

// BBS: second moment of area of a polygon
bool compSecondMoment(Polygon poly, Vec2d& sm)
{
    if (poly.is_clockwise())
        poly.make_counter_clockwise();

    sm = Vec2d(0., 0.);
    if (poly.points.size() >= 3) {
        Vec2d p1 = poly.points.back().cast<double>();
        for (const Point& p : poly.points) {
            Vec2d p2 = p.cast<double>();
            double a = cross2(p1, p2);

            sm += Vec2d((p1.y() * p1.y() + p1.y() * p2.y() + p2.y() * p2.y()), (p1.x() * p1.x() + p1.x() * p2.x() + p2.x() * p2.x())) * a / 12;
            p1 = p2;
        }
        return true;
    }
    return false;
}
// BBS: properties of an expolygon
struct ExPolyProp
{
    double aera = 0;
    Vec2d  centroid;
    Vec2d  secondMomentOfAreaRespectToCentroid;

};
// BBS: second moment of area of an expolyon
bool compSecondMoment(const ExPolygon& expoly, ExPolyProp& expolyProp)
{
    double aera = expoly.contour.area();
    Vec2d cent = expoly.contour.centroid().cast<double>() * aera;
    Vec2d sm;
    if (!compSecondMoment(expoly.contour, sm))
        return false;

    for (auto& hole : expoly.holes) {
        double a = hole.area();
        aera += hole.area();
        cent += hole.centroid().cast<double>() * a;
        Vec2d smh;
        if (compSecondMoment(hole, smh))
            sm += -smh;
    }

    cent = cent / aera;
    sm = sm - Vec2d(cent.y() * cent.y(), cent.x() * cent.x()) * aera;
    expolyProp.aera = aera;
    expolyProp.centroid = cent;
    expolyProp.secondMomentOfAreaRespectToCentroid = sm;
    return true;
}

// BBS: second moment of area of expolygons
bool compSecondMoment(const ExPolygons& expolys, double& smExpolysX, double& smExpolysY)
{
    if (expolys.empty()) return false;
    std::vector<ExPolyProp> props;
    for (const ExPolygon& expoly : expolys) {
        ExPolyProp prop;
        if (compSecondMoment(expoly, prop))
            props.push_back(prop);
    }
    if (props.empty())
        return false;
    double totalArea = 0.;
    Vec2d staticMoment(0., 0.);
    for (const ExPolyProp& prop : props) {
        totalArea += prop.aera;
        staticMoment += prop.centroid * prop.aera;
    }
    double totalCentroidX = staticMoment.x() / totalArea;
    double totalCentroidY = staticMoment.y() / totalArea;

    smExpolysX = 0;
    smExpolysY = 0;
    for (const ExPolyProp& prop : props) {
        double deltaX = prop.centroid.x() - totalCentroidX;
        double deltaY = prop.centroid.y() - totalCentroidY;
        smExpolysX += prop.secondMomentOfAreaRespectToCentroid.x() + prop.aera * deltaY * deltaY;
        smExpolysY += prop.secondMomentOfAreaRespectToCentroid.y() + prop.aera * deltaX * deltaX;
    }

    return true;
}



//BBS: config brimwidth by volumes
double configBrimWidthByVolumes(double deltaT, double adhension, double maxSpeed, const ModelVolume* modelVolumePtr, const ExPolygons& expolys)
{
    // height of a volume
    double height = 0;
    if (modelVolumePtr->is_model_part()) {
        auto rawBoundingbox = modelVolumePtr->mesh().transformed_bounding_box(modelVolumePtr->get_matrix());
        auto bbox = modelVolumePtr->get_object()->instances.front()->transform_bounding_box(rawBoundingbox);
        auto bbox_size = bbox.size();
        height = bbox_size(2);
    }

    // sencond moment of the expolygons of the first layer of the volume
    double Ixx = -1.e30, Iyy = -1.e30;
    if (!expolys.empty()) {
        if (!compSecondMoment(expolys, Ixx, Iyy))
            Ixx = Iyy = -1.e30;
    }
    Ixx = Ixx * SCALING_FACTOR * SCALING_FACTOR * SCALING_FACTOR * SCALING_FACTOR;
    Iyy = Iyy * SCALING_FACTOR * SCALING_FACTOR * SCALING_FACTOR * SCALING_FACTOR;

    // bounding box of the expolygons of the first layer of the volume
    BoundingBox bbox2;
    for (const auto& expoly : expolys)
        bbox2.merge(get_extents(expoly.contour));
    const double& bboxX = bbox2.size()(0);
    const double& bboxY = bbox2.size()(1);
    double thermalLength = sqrt(bboxX * bboxX + bboxY * bboxY) * SCALING_FACTOR;
    double thermalLengthRef = Model::getThermalLength(modelVolumePtr);

    double height_to_area = std::max(height / Ixx * (bbox2.size()(1) * SCALING_FACTOR), height / Iyy * (bbox2.size()(0) * SCALING_FACTOR));
    double brim_width = adhension * std::min(std::min(std::max(height_to_area * maxSpeed / 24, thermalLength * 8. / thermalLengthRef * std::min(height, 30.) / 30.), 18.), 1.5 * thermalLength);
    // small brims are omitted
    if (brim_width < 5 && brim_width < 1.5 * thermalLength)
        brim_width = 0;
    // large brims are omitted
    if (brim_width > 18) brim_width = 18.;

    return brim_width;
}

//BBS: config brimwidth by group of volumes
double configBrimWidthByVolumeGroups(double adhension, double maxSpeed, const std::vector<ModelVolume*> modelVolumePtrs, const ExPolygons& expolys, double &groupHeight)
{
    // height of a group of volumes
    double height = 0;
    BoundingBoxf3 mergedBbx;
    for (const auto& modelVolumePtr : modelVolumePtrs) {
        if (modelVolumePtr->is_model_part()) {
            Slic3r::Transform3d t;
            if (modelVolumePtr->get_object()->instances.size() > 0)
                t = modelVolumePtr->get_object()->instances.front()->get_matrix() * modelVolumePtr->get_matrix();
            else
                t = modelVolumePtr->get_matrix();
            auto bbox = modelVolumePtr->mesh().transformed_bounding_box(t);
            mergedBbx.merge(bbox);
        }
    }
    auto bbox_size = mergedBbx.size();
    height = bbox_size(2);
    groupHeight = height;
    // second moment of the expolygons of the first layer of the volume group
    double Ixx = -1.e30, Iyy = -1.e30;
    if (!expolys.empty()) {
        if (!compSecondMoment(expolys, Ixx, Iyy))
            Ixx = Iyy = -1.e30;
    }
    Ixx = Ixx * SCALING_FACTOR * SCALING_FACTOR * SCALING_FACTOR * SCALING_FACTOR;
    Iyy = Iyy * SCALING_FACTOR * SCALING_FACTOR * SCALING_FACTOR * SCALING_FACTOR;

    // bounding box of the expolygons of the first layer of the volume
    BoundingBox bbox2;
    for (const auto& expoly : expolys)
        bbox2.merge(get_extents(expoly.contour));
    const double& bboxX = bbox2.size()(0);
    const double& bboxY = bbox2.size()(1);
    double thermalLength = sqrt(bboxX * bboxX + bboxY * bboxY) * SCALING_FACTOR;
    double thermalLengthRef = Model::getThermalLength(modelVolumePtrs);

    double height_to_area = std::max(height / Ixx * (bbox2.size()(1) * SCALING_FACTOR), height / Iyy * (bbox2.size()(0) * SCALING_FACTOR)) * height / 1920;
    double brim_width = adhension * std::min(std::min(std::max(height_to_area * maxSpeed, thermalLength * 8. / thermalLengthRef * std::min(height, 30.) / 30.), 18.), 1.5 * thermalLength);
    // small brims are omitted
    if (brim_width < 5 && brim_width < 1.5 * thermalLength)
        brim_width = 0;
    // large brims are omitted
    if (brim_width > 18) brim_width = 18.;

    return brim_width;
}

//BBS: create all brims
static ExPolygons outer_inner_brim_area(const Print& print,
    const float no_brim_offset, std::map<ObjectID, ExPolygons>& brimAreaMap,
    std::map<ObjectID, ExPolygons>& supportBrimAreaMap,
    std::vector<std::pair<ObjectID, unsigned int>>& objPrintVec,
    std::vector<unsigned int>& printExtruders)
{
    unsigned int support_material_extruder = printExtruders.front() + 1;

    ExPolygons brim_area;
    ExPolygons no_brim_area;
    Polygons   holes;

    struct brimWritten {
        bool obj;
        bool sup;
    };
    std::map<ObjectID, brimWritten> brimToWrite;
    for (const auto& objectWithExtruder : objPrintVec)
        brimToWrite.insert({ objectWithExtruder.first, {true,true} });

    ExPolygons objectIslands;
    auto bedPoly = Model::getBedPolygon();
    auto bedExPoly = diff_ex((offset(bedPoly, scale_(30.), jtRound, SCALED_RESOLUTION)), { bedPoly });

    for (unsigned int extruderNo : printExtruders) {
        ++extruderNo;
        for (const auto& objectWithExtruder : objPrintVec) {
            const PrintObject* object = print.get_object(objectWithExtruder.first);
            const BrimType     brim_type = object->config().brim_type.value;
            float              brim_offset = scale_(object->config().brim_object_gap.value);
            double             flowWidth = print.brim_flow().scaled_spacing() * SCALING_FACTOR;
            float              brim_width = scale_(floor(object->config().brim_width.value / flowWidth / 2) * flowWidth * 2);
            const float        scaled_flow_width = print.brim_flow().scaled_spacing();
            const float        scaled_additional_brim_width = scale_(floor(5 / flowWidth / 2) * flowWidth * 2);
            const float        scaled_half_min_adh_length = scale_(1.1);
            bool               has_brim_auto = object->config().brim_type == btAutoBrim;

            ExPolygons         brim_area_object;
            ExPolygons         no_brim_area_object;
            ExPolygons         brim_area_support;
            ExPolygons         no_brim_area_support;
            Polygons           holes_object;
            Polygons           holes_support;
            if (objectWithExtruder.second == extruderNo && brimToWrite.at(object->id()).obj) {
                double             deltaT = getTemperatureFromExtruder(object);
                double             adhension = getadhesionCoeff(object);
                double             maxSpeed = Model::findMaxSpeed(object->model_object());
                // BBS: brims are generated by volume groups
                for (const auto& volumeGroup : object->firstLayerObjGroups()) {
                    // find volumePtrs included in this group
                    std::vector<ModelVolume*> groupVolumePtrs;
                    for (auto& volumeID : volumeGroup.volume_ids) {
                        ModelVolume* currentModelVolumePtr = nullptr;
                        //BBS: support shared object logic
                        const PrintObject* shared_object = object->get_shared_object();
                        if (!shared_object)
                            shared_object = object;
                        for (auto volumePtr : shared_object->model_object()->volumes) {
                            if (volumePtr->id() == volumeID) {
                                currentModelVolumePtr = volumePtr;
                                break;
                            }
                        }
                        if (currentModelVolumePtr != nullptr) groupVolumePtrs.push_back(currentModelVolumePtr);
                    }
                    if (groupVolumePtrs.empty()) continue;
                    double groupHeight = 0.;
                    // config brim width in auto-brim mode
                    if (has_brim_auto) {
                        double brimWidthRaw = configBrimWidthByVolumeGroups(adhension, maxSpeed, groupVolumePtrs, volumeGroup.slices, groupHeight);
                        brim_width = scale_(floor(brimWidthRaw / flowWidth / 2) * flowWidth * 2);
                    }
                    for (const ExPolygon& ex_poly : volumeGroup.slices) {
                        // BBS: additional brim width will be added if part's adhension area is too small and brim is not generated
                        float brim_width_mod;
                        if (brim_width < scale_(5.) && has_brim_auto && groupHeight > 10.) {
                            brim_width_mod = ex_poly.area() / ex_poly.contour.length() < scaled_half_min_adh_length
                                && brim_width < scaled_flow_width ? brim_width + scaled_additional_brim_width : brim_width;
                        }
                        else {
                            brim_width_mod = brim_width;
                        }
                        //BBS: brim width should be limited to the 1.5*boundingboxSize of a single polygon.
                        if (has_brim_auto) {
                            BoundingBox bbox2 = ex_poly.contour.bounding_box();
                            brim_width_mod = std::min(brim_width_mod, float(std::max(bbox2.size()(0), bbox2.size()(1))));
                        }
                        brim_width_mod = floor(brim_width_mod / scaled_flow_width / 2) * scaled_flow_width * 2;

                        Polygons ex_poly_holes_reversed = ex_poly.holes;
                        polygons_reverse(ex_poly_holes_reversed);

                        if (brim_type == BrimType::btOuterOnly || brim_type == BrimType::btOuterAndInner || brim_type == BrimType::btAutoBrim) {
                            // BBS: inner and outer boundary are offset from the same polygon incase of round off error.
                            auto innerExpoly = offset_ex(ex_poly.contour, brim_offset, jtRound, SCALED_RESOLUTION);
                            append(brim_area_object, diff_ex(offset_ex(innerExpoly, brim_width_mod, jtRound, SCALED_RESOLUTION), innerExpoly));
<<<<<<< HEAD
=======

>>>>>>> 1f155868
                        }
                        if (brim_type == BrimType::btInnerOnly || brim_type == BrimType::btOuterAndInner) {
                            append(brim_area_object, diff_ex(offset_ex(ex_poly_holes_reversed, -brim_offset), offset_ex(ex_poly_holes_reversed, -brim_width - brim_offset)));
                        }
                        if (brim_type != BrimType::btInnerOnly && brim_type != BrimType::btOuterAndInner) {
                            // BBS: brim should be apart from holes
                            append(no_brim_area_object, diff_ex(ex_poly_holes_reversed, offset_ex(ex_poly_holes_reversed, -scale_(5.))));
                        }
                        if (brim_type == BrimType::btInnerOnly || brim_type == BrimType::btNoBrim)
                            append(no_brim_area_object, diff_ex(offset(ex_poly.contour, no_brim_offset), ex_poly_holes_reversed));
                        if (brim_type == BrimType::btNoBrim)
                            append(no_brim_area_object, offset_ex(ex_poly_holes_reversed, -no_brim_offset));
                        append(holes_object, ex_poly_holes_reversed);
                    }
                }
                auto objectIsland = offset_ex(object->layers().front()->lslices, brim_offset, jtRound, SCALED_RESOLUTION);
                append(no_brim_area_object, objectIsland);

                brimToWrite.at(object->id()).obj = false;
                for (const PrintInstance& instance : object->instances()) {
                    if (!brim_area_object.empty())
                        append_and_translate(brim_area, brim_area_object, instance, print, brimAreaMap);
                    append_and_translate(no_brim_area, no_brim_area_object, instance);
                    append_and_translate(holes, holes_object, instance);
                    append_and_translate(objectIslands, objectIsland, instance);

                }
                if (brimAreaMap.find(object->id()) != brimAreaMap.end())
                    expolygons_append(brim_area, brimAreaMap[object->id()]);
            }
            support_material_extruder = object->config().support_filament;
            if (support_material_extruder == 0 && object->has_support_material()) {
                if (print.config().print_sequence == PrintSequence::ByObject)
                    support_material_extruder = objectWithExtruder.second;
                else
                    support_material_extruder = printExtruders.front() + 1;
            }
            if (support_material_extruder == extruderNo && brimToWrite.at(object->id()).sup) {
                if (!object->support_layers().empty() && object->support_layers().front()->support_type==stInnerNormal) {
                    for (const Polygon& support_contour : object->support_layers().front()->support_fills.polygons_covered_by_spacing()) {
                        // Brim will not be generated for supports
                        /*
                        if (brim_type == BrimType::btOuterOnly || brim_type == BrimType::btOuterAndInner || brim_type == BrimType::btAutoBrim) {
                            append(brim_area_support, diff_ex(offset_ex(support_contour, brim_width + brim_offset, jtRound, SCALED_RESOLUTION), offset_ex(support_contour, brim_offset)));
                        }
                        if (brim_type != BrimType::btNoBrim)
                            append(no_brim_area_support, offset_ex(support_contour, 0));
                        */
                        no_brim_area_support.emplace_back(support_contour);
                    }
                }
                // BBS
                if (!object->support_layers().empty() && object->support_layers().front()->support_type == stInnerTree) {
                    for (const ExPolygon &ex_poly : object->support_layers().front()->lslices) {
                        // BBS: additional brim width will be added if adhension area is too small without brim
                        float brim_width_mod = ex_poly.area() / ex_poly.contour.length() < scaled_half_min_adh_length
                            && brim_width < scaled_flow_width ? brim_width + scaled_additional_brim_width : brim_width;
                        brim_width_mod = floor(brim_width_mod / scaled_flow_width / 2) * scaled_flow_width * 2;
                        // Brim will not be generated for supports
                        /*
                        if (brim_type == BrimType::btOuterOnly || brim_type == BrimType::btOuterAndInner || brim_type == BrimType::btAutoBrim) {
                            append(brim_area_support, diff_ex(offset_ex(ex_poly.contour, brim_width_mod + brim_offset, jtRound, SCALED_RESOLUTION), offset_ex(ex_poly.contour, brim_offset)));
                        }
                        if (brim_type == BrimType::btInnerOnly || brim_type == BrimType::btOuterAndInner)
                            append(brim_area_support, diff_ex(offset_ex(ex_poly.holes, -brim_offset), offset_ex(ex_poly.holes, -brim_width - brim_offset)));
                        */
                        if (brim_type == BrimType::btInnerOnly || brim_type == BrimType::btNoBrim)
                            append(no_brim_area_support, diff_ex(offset(ex_poly.contour, no_brim_offset), ex_poly.holes));
                        if (brim_type == BrimType::btNoBrim)
                            append(no_brim_area_support, offset_ex(ex_poly.holes, -no_brim_offset));
                        append(holes_support, ex_poly.holes);
                        if (brim_type != BrimType::btNoBrim)
                            append(no_brim_area_support, offset_ex(ex_poly.contour, 0));
                        no_brim_area_support.emplace_back(ex_poly.contour);
                    }
                }
                brimToWrite.at(object->id()).sup = false;
                for (const PrintInstance& instance : object->instances()) {
                    if (!brim_area_support.empty())
                        append_and_translate(brim_area, brim_area_support, instance, print, supportBrimAreaMap);
                    append_and_translate(no_brim_area, no_brim_area_support, instance);
                    append_and_translate(holes, holes_support, instance);
                }
                if (supportBrimAreaMap.find(object->id()) != supportBrimAreaMap.end())
                    expolygons_append(brim_area, supportBrimAreaMap[object->id()]);
            }
        }
    }
    if (!bedExPoly.empty()){
        auto plateOffset = print.get_plate_origin();
        bedExPoly.front().translate(scale_(plateOffset.x()), scale_(plateOffset.y()));
        no_brim_area.push_back(bedExPoly.front());
    }
    for (const PrintObject* object : print.objects()) {
        if (brimAreaMap.find(object->id()) != brimAreaMap.end())
        {
            brimAreaMap[object->id()] = diff_ex(brimAreaMap[object->id()], no_brim_area);
        }

        if (supportBrimAreaMap.find(object->id()) != supportBrimAreaMap.end())
            supportBrimAreaMap[object->id()] = diff_ex(supportBrimAreaMap[object->id()], no_brim_area);
    }

    brim_area.clear();
    for (const PrintObject* object : print.objects()) {
        // BBS: brim should be contacted to at least one object's island or brim area
        if (brimAreaMap.find(object->id()) != brimAreaMap.end()) {
            // find other objects' brim area
            ExPolygons otherExPolys;
            for (const PrintObject* otherObject : print.objects()) {
                if ((otherObject->id() != object->id()) && (brimAreaMap.find(otherObject->id()) != brimAreaMap.end())) {
                    expolygons_append(otherExPolys, brimAreaMap[otherObject->id()]);
                }
            }

            auto tempArea = brimAreaMap[object->id()];
            brimAreaMap[object->id()].clear();

            for (int ia = 0; ia != tempArea.size(); ++ia) {
                // find this object's other brim area
                ExPolygons otherExPoly;
                for (int iao = 0; iao != tempArea.size(); ++iao)
                    if (iao != ia) otherExPoly.push_back(tempArea[iao]);

                auto offsetedTa = offset_ex(tempArea[ia], print.brim_flow().scaled_spacing() * 2, jtRound, SCALED_RESOLUTION);
                if (!intersection_ex(offsetedTa, objectIslands).empty() ||
                    !intersection_ex(offsetedTa, otherExPoly).empty() ||
                    !intersection_ex(offsetedTa, otherExPolys).empty())
                    brimAreaMap[object->id()].push_back(tempArea[ia]);
            }
            expolygons_append(brim_area, brimAreaMap[object->id()]);
        }
    }
    return brim_area;
}
// Flip orientation of open polylines to minimize travel distance.
static void optimize_polylines_by_reversing(Polylines *polylines)
{
    for (size_t poly_idx = 1; poly_idx < polylines->size(); ++poly_idx) {
        const Polyline &prev = (*polylines)[poly_idx - 1];
        Polyline &      next = (*polylines)[poly_idx];

        if (!next.is_closed()) {
            double dist_to_start = (next.first_point() - prev.last_point()).cast<double>().norm();
            double dist_to_end   = (next.last_point() - prev.last_point()).cast<double>().norm();

            if (dist_to_end < dist_to_start)
                next.reverse();
        }
    }
}

static Polylines connect_brim_lines(Polylines &&polylines, const Polygons &brim_area, float max_connection_length)
{
    if (polylines.empty())
        return {};

    BoundingBox bbox = get_extents(polylines);
    bbox.merge(get_extents(brim_area));

    EdgeGrid::Grid grid(bbox.inflated(SCALED_EPSILON));
    grid.create(brim_area, polylines, coord_t(scale_(10.)));

    struct Visitor
    {
        explicit Visitor(const EdgeGrid::Grid &grid) : grid(grid) {}

        bool operator()(coord_t iy, coord_t ix)
        {
            // Called with a row and colum of the grid cell, which is intersected by a line.
            auto cell_data_range = grid.cell_data_range(iy, ix);
            this->intersect      = false;
            for (auto it_contour_and_segment = cell_data_range.first; it_contour_and_segment != cell_data_range.second; ++it_contour_and_segment) {
                // End points of the line segment and their vector.
                auto segment = grid.segment(*it_contour_and_segment);
                if (Geometry::segments_intersect(segment.first, segment.second, brim_line.a, brim_line.b)) {
                    this->intersect = true;
                    return false;
                }
            }
            // Continue traversing the grid along the edge.
            return true;
        }

        const EdgeGrid::Grid &grid;
        Line                  brim_line;
        bool                  intersect = false;

    } visitor(grid);

    // Connect successive polylines if they are open, their ends are closer than max_connection_length.
    // Remove empty polylines.
    {
        // Skip initial empty lines.
        size_t poly_idx = 0;
        for (; poly_idx < polylines.size() && polylines[poly_idx].empty(); ++ poly_idx) ;
        size_t end = ++ poly_idx;
        double max_connection_length2 = Slic3r::sqr(max_connection_length);
        for (; poly_idx < polylines.size(); ++poly_idx) {
            Polyline &next = polylines[poly_idx];
            if (! next.empty()) {
                Polyline &prev = polylines[end - 1];
                bool   connect = false;
                if (! prev.is_closed() && ! next.is_closed()) {
                    double dist2 = (prev.last_point() - next.first_point()).cast<double>().squaredNorm();
                    if (dist2 <= max_connection_length2) {
                        visitor.brim_line.a = prev.last_point();
                        visitor.brim_line.b = next.first_point();
                        // Shrink the connection line to avoid collisions with the brim centerlines.
                        visitor.brim_line.extend(-SCALED_EPSILON);
                        grid.visit_cells_intersecting_line(visitor.brim_line.a, visitor.brim_line.b, visitor);
                        connect = ! visitor.intersect;
                    }
                }
                if (connect) {
                    append(prev.points, std::move(next.points));
                } else {
                    if (end < poly_idx)
                        polylines[end] = std::move(next);
                    ++ end;
                }
            }
        }
        if (end < polylines.size())
            polylines.erase(polylines.begin() + int(end), polylines.end());
    }

    return std::move(polylines);
}

// BBS: this function is used to generate brim for inner island inside holes
// Collect island + brim area to be minused when generating inner brim for holes
static void make_inner_island_brim(const Print& print, const ConstPrintObjectPtrs& top_level_objects_with_brim,
    ExtrusionEntityCollection &brim, ExPolygons &islands_area_ex)
{
    const auto scaled_resolution = scaled<double>(print.config().resolution.value);

    auto save_polygon_if_is_inner_island = [scaled_resolution](const Polygons& holes_area, Polygon& contour, std::map<size_t, Polygons>& hole_island_pair) {
        for (size_t i = 0; i < holes_area.size(); i++) {
            Polygons contour_polys;
            contour_polys.push_back(contour);
            if (diff_ex(contour_polys, { holes_area[i] }).empty()) {
                // BBS: this is an inner island inside holes_area[i], save
                contour.douglas_peucker(scaled_resolution);
                hole_island_pair[i].push_back(contour);
                break;
            }
        }
    };

    Flow flow = print.brim_flow();
    for (const PrintObject* object : top_level_objects_with_brim) {
        const BrimType brim_type = object->config().brim_type.value;
        // BBS: don't need to handle this object if hasn't enabled outer_brim
        if (brim_type == BrimType::btNoBrim)
            continue;

        //BBS: 1 collect holes area which is used to limit the brim of inner island
        Polygons holes_area;
        for (const ExPolygon& ex_poly : object->layers().front()->lslices)
            polygons_append(holes_area, ex_poly.holes);


        //BBS: 2 get the island polygons inside holes, saved as map
        std::map<size_t, Polygons> hole_island_pair;
        for (const ExPolygon& ex_poly : object->layers().front()->lslices) {
            Polygon counter = ex_poly.contour;
            save_polygon_if_is_inner_island(holes_area, counter, hole_island_pair);
        }

        if (!object->support_layers().empty()) {
            for (const Polygon& support_contour : object->support_layers().front()->support_fills.polygons_covered_by_spacing()) {
                Polygon counter = support_contour;
                save_polygon_if_is_inner_island(holes_area, counter, hole_island_pair);
            }
        }

        //BBS: 3 generate loops, only save part of loop which inside hole
        const float    brim_offset = scale_(object->config().brim_object_gap.value);
        const float    brim_width = scale_(object->config().brim_width.value);
        if (brim_type == BrimType::btInnerOnly) {
            // If brim_type is btInnerOnly, we actually doesn't generate loops for inner island.
            // Only update islands_area_ex and return
            for (auto it = hole_island_pair.begin(); it != hole_island_pair.end(); it++) {
                ExPolygons islands_area_ex_object = intersection_ex(offset(it->second, brim_offset), offset(holes_area[it->first], -brim_offset));
                for (const PrintInstance& instance : object->instances())
                    append_and_translate(islands_area_ex, islands_area_ex_object, instance);
            }
        }
        else {
            size_t         num_loops = size_t(floor(brim_width / float(flow.scaled_spacing())));
            for (auto it = hole_island_pair.begin(); it != hole_island_pair.end(); it++) {
                Polygons        loops;
                Polygons inner_islands = offset(it->second, brim_offset);
                Polygons brimable_area = offset(holes_area[it->first], -brim_offset);   //offset to keep away from hole
                Polygons contour = inner_islands;
                for (size_t i = 0; i < num_loops; ++i) {
                    contour = offset(contour, float(flow.scaled_spacing()), jtSquare);
                    for (Polygon& poly : contour)
                        poly.douglas_peucker(scaled_resolution);
                    polygons_append(loops, offset(contour, -0.5f * float(flow.scaled_spacing())));
                }
                // BBS: to be checked.
                //loops = union_pt_chained_outside_in(loops, false);
                loops = union_pt_chained_outside_in(loops);

                std::vector<Polylines> loops_pl_by_levels;
                {
                    Polylines              loops_pl = to_polylines(loops);
                    loops_pl_by_levels.assign(loops_pl.size(), Polylines());
                    tbb::parallel_for(tbb::blocked_range<size_t>(0, loops_pl.size()),
                        [&loops_pl_by_levels, &loops_pl, &brimable_area](const tbb::blocked_range<size_t>& range) {
                            for (size_t i = range.begin(); i < range.end(); ++i) {
                                loops_pl_by_levels[i] = chain_polylines(intersection_pl({ std::move(loops_pl[i]) }, brimable_area));
                            }
                        });
                }

                // BBS: Reduce down to the ordered list of polylines.
                Polylines all_loops_object;
                for (Polylines& polylines : loops_pl_by_levels)
                    append(all_loops_object, std::move(polylines));
                loops_pl_by_levels.clear();

                optimize_polylines_by_reversing(&all_loops_object);
                all_loops_object = connect_brim_lines(std::move(all_loops_object), offset(inner_islands, float(SCALED_EPSILON)), float(flow.scaled_spacing()) * 2.f);

                Polylines final_loops;
                for (const PrintInstance& instance : object->instances()) {
                    size_t dst_idx = final_loops.size();
                    final_loops.insert(final_loops.end(), all_loops_object.begin(), all_loops_object.end());
                    for (; dst_idx < final_loops.size(); ++dst_idx)
                        final_loops[dst_idx].translate(instance.shift.x(), instance.shift.y());

                }
                extrusion_entities_append_loops_and_paths(brim.entities, std::move(final_loops),
                    erBrim, float(flow.mm3_per_mm()), float(flow.width()),
                    float(print.skirt_first_layer_height()));

                //BBS: save all inner island and inner island brim area here, which is necesary if generate inner brim for holes
                //Inner brim of holes must not occupy this area
                ExPolygons islands_area_ex_object = intersection_ex(contour, brimable_area);
                for (const PrintInstance& instance : object->instances())
                    append_and_translate(islands_area_ex, islands_area_ex_object, instance);
            }
        }
    }
}

//BBS: the brim are generated one by one, and sorted by objs/supports and extruders
static void make_inner_island_brim(const Print& print, const ConstPrintObjectPtrs& top_level_objects_with_brim,
    std::map<ObjectID, ExPolygons>& innerbrimAreaMap,
    std::map<ObjectID, ExPolygons>& innerSupportBrimAreaMap,
    ExPolygons& islands_area_ex, ExPolygons& NobrimArea,
    std::vector<std::pair<ObjectID, unsigned int>>& objPrintVec)
{
    auto save_polygon_if_is_inner_island = [](const Polygons& holes_area, Polygon& counter, std::map<size_t, Polygons>& hole_island_pair) {
        for (size_t i = 0; i < holes_area.size(); i++) {
            if (diff_ex(Polygons{ counter }, { holes_area[i] }).empty()) {
                // BBS: this is an inner island inside holes_area[i], save
                counter.douglas_peucker(SCALED_RESOLUTION);
                hole_island_pair[i].push_back(counter);
                break;
            }
        }
    };

    unsigned int support_material_extruder = 1;
    if (print.has_support_material()) {
        assert(top_level_objects_with_brim.front()->config().support_filament >= 0);
        if (top_level_objects_with_brim.front()->config().support_filament > 0)
            support_material_extruder = top_level_objects_with_brim.front()->config().support_filament;
    }

    std::unordered_set<size_t> top_level_objects_idx;
    top_level_objects_idx.reserve(top_level_objects_with_brim.size());
    for (const PrintObject* object : top_level_objects_with_brim)
        top_level_objects_idx.insert(object->id().id);

    struct brimWritten {
        bool obj;
        bool sup;
    };
    std::map<ObjectID, brimWritten> brimToWrite;
    for (const auto& objectWithExtruder : objPrintVec)
        if (top_level_objects_idx.find(objectWithExtruder.first.id) != top_level_objects_idx.end())
            brimToWrite.insert({ objectWithExtruder.first, {true,true} });

    Flow flow = print.brim_flow();
    for (unsigned int extruderNo : print.extruders()) {
        ++extruderNo;
        for (const auto& objectWithExtruder : objPrintVec) {
            if (top_level_objects_idx.find(objectWithExtruder.first.id) != top_level_objects_idx.end()) {
                const PrintObject* object = print.get_object(objectWithExtruder.first);
                const BrimType brim_type = object->config().brim_type.value;
                // BBS: don't need to handle this object if hasn't enabled outer_brim
                if (brim_type == BrimType::btNoBrim)
                    continue;

                //BBS: 1 collect holes area which is used to limit the brim of inner island
                Polygons holes_area;
                for (const ExPolygon& ex_poly : object->layers().front()->lslices)
                    polygons_append(holes_area, ex_poly.holes);


                //BBS: 2 get the island polygons inside holes, saved as map
                std::map<size_t, Polygons> hole_island_pair;
                for (const ExPolygon& ex_poly : object->layers().front()->lslices) {
                    Polygon counter = ex_poly.contour;
                    save_polygon_if_is_inner_island(holes_area, counter, hole_island_pair);
                }
                std::map<size_t, Polygons> hole_island_pair_supports;
                if (!object->support_layers().empty()) {
                    for (const Polygon& support_contour : object->support_layers().front()->support_fills.polygons_covered_by_spacing()) {
                        Polygon counter = support_contour;
                        save_polygon_if_is_inner_island(holes_area, counter, hole_island_pair_supports);
                    }
                }

                //BBS: 3 generate loops, only save part of loop which inside hole
                const float    brim_offset = scale_(object->config().brim_object_gap.value);
                const float    brim_width = floor(scale_(object->config().brim_width.value) / 2 / flow.scaled_spacing()) * 2 * flow.scaled_spacing();
                if (objectWithExtruder.second == extruderNo && brimToWrite.at(object->id()).obj) {
                    if (brim_type == BrimType::btInnerOnly) {
                        // If brim_type is btInnerOnly, we actually doesn't generate loops for inner island.
                        // Only update islands_area_ex and return
                        for (auto it = hole_island_pair.begin(); it != hole_island_pair.end(); it++) {
                            ExPolygons islands_area_ex_object = intersection_ex(offset(it->second, brim_offset), offset(holes_area[it->first], -brim_offset));
                            for (const PrintInstance& instance : object->instances())
                                append_and_translate(islands_area_ex, islands_area_ex_object, instance);
                        }
                        brimToWrite.at(object->id()).obj = false;
                    }
                    else {
                        for (auto it = hole_island_pair.begin(); it != hole_island_pair.end(); it++) {
                            Polygons        loops;
                            Polygons inner_islands = offset(it->second, brim_offset);
                            Polygons brimable_area = offset(holes_area[it->first], -brim_offset);   //offset to keep away from hole
                            Polygons contour = offset(inner_islands, brim_offset + brim_width, jtRound, SCALED_RESOLUTION);
                            for (Polygon& poly : contour)
                                poly.douglas_peucker(SCALED_RESOLUTION);


                            //BBS: save all inner island and inner island brim area here, which is necesary if generate inner brim for holes
                            //Inner brim of holes must not occupy this area
                            ExPolygons islands_area_ex_object = intersection_ex(contour, brimable_area);
                            ExPolygons inner_islands_exp = offset_ex(inner_islands, 0.);
                            islands_area_ex_object = diff_ex(islands_area_ex_object, inner_islands_exp);
                            for (const PrintInstance& instance : object->instances())
                                append_and_translate(islands_area_ex, islands_area_ex_object, instance, print, innerbrimAreaMap);
                        }
                        brimToWrite.at(object->id()).obj = false;
                    }
                    if (innerbrimAreaMap.find(object->id()) != innerbrimAreaMap.end())
                        expolygons_append(islands_area_ex, innerbrimAreaMap[object->id()]);
                }


                if (support_material_extruder == extruderNo && brimToWrite.at(object->id()).sup) {
                    if (brim_type == BrimType::btInnerOnly) {
                        // If brim_type is btInnerOnly, we actually doesn't generate loops for inner island.
                        // Only update islands_area_ex and return
                        for (auto it = hole_island_pair_supports.begin(); it != hole_island_pair_supports.end(); it++) {
                            ExPolygons islands_area_ex_support = intersection_ex(offset(it->second, 0), offset(holes_area[it->first], 0));
                            for (const PrintInstance& instance : object->instances())
                                append_and_translate(islands_area_ex, islands_area_ex_support, instance);
                        }
                        brimToWrite.at(object->id()).sup = false;
                    }
                    else {
                        for (auto it = hole_island_pair_supports.begin(); it != hole_island_pair_supports.end(); it++) {
                            Polygons        loops;
                            Polygons inner_islands = offset(it->second, 0);
                            Polygons brimable_area = offset(holes_area[it->first], -float(flow.scaled_spacing()));   //offset to keep away from hole
                            Polygons contour = offset(inner_islands, brim_width, jtRound, SCALED_RESOLUTION);
                            for (Polygon& poly : contour)
                                poly.douglas_peucker(SCALED_RESOLUTION);


                            //BBS: save all inner island and inner island brim area here, which is necesary if generate inner brim for holes
                            //Inner brim of holes must not occupy this area
                            ExPolygons islands_area_ex_support = intersection_ex(contour, brimable_area);
                            ExPolygons inner_islands_exp = offset_ex(inner_islands, 0.);
                            islands_area_ex_support = diff_ex(islands_area_ex_support, inner_islands_exp);
                            for (const PrintInstance& instance : object->instances())
                                append_and_translate(islands_area_ex, islands_area_ex_support, instance, print, innerSupportBrimAreaMap);

                        }
                        brimToWrite.at(object->id()).sup = false;
                    }
                    if (innerSupportBrimAreaMap.find(object->id()) != innerSupportBrimAreaMap.end())
                        expolygons_append(islands_area_ex, innerSupportBrimAreaMap[object->id()]);
                }
            }
        }
    }
    islands_area_ex = diff_ex(islands_area_ex, NobrimArea);
    for (const PrintObject* object : print.objects()) {
        if (innerbrimAreaMap.find(object->id()) != innerbrimAreaMap.end())
            innerbrimAreaMap[object->id()] = diff_ex(innerbrimAreaMap[object->id()], NobrimArea);
        if (innerSupportBrimAreaMap.find(object->id()) != innerSupportBrimAreaMap.end())
            innerSupportBrimAreaMap[object->id()] = diff_ex(innerSupportBrimAreaMap[object->id()], NobrimArea);
    }
}
static void make_inner_brim(const Print                   &print,
                            const ConstPrintObjectPtrs    &top_level_objects_with_brim,
                            const std::vector<ExPolygons> &bottom_layers_expolygons,
                            ExtrusionEntityCollection     &brim)
{
    assert(print.objects().size() == bottom_layers_expolygons.size());
    const auto scaled_resolution = scaled<double>(print.config().resolution.value);

    //BBS: generate brim for inner island first
    ExPolygons inner_islands_ex;
    make_inner_island_brim(print, top_level_objects_with_brim, brim, inner_islands_ex);

#ifdef INNER_ISLAND_BRIM_DEBUG_TO_SVG
    static int irun = 0;
    BoundingBox bbox_svg;
    bbox_svg.merge(get_extents(inner_islands_ex));
    {
        std::stringstream stri;
        stri << "inner_island_and_brim_area_" << irun << ".svg";
        SVG svg(stri.str(), bbox_svg);
        svg.draw(to_polylines(inner_islands_ex), "blue");
        svg.Close();
    }
    ++ irun;
#endif

    Flow       flow = print.brim_flow();
    ExPolygons islands_ex = inner_brim_area(print, top_level_objects_with_brim, bottom_layers_expolygons, float(flow.scaled_spacing()));
    //BBS: brim of hole must not overlap with inner island and inner island brim
    if (!inner_islands_ex.empty()) {
        islands_ex = diff_ex(islands_ex, inner_islands_ex);
    }

    Polygons   loops;
    islands_ex      = offset_ex(islands_ex, -0.5f * float(flow.scaled_spacing()));// jtSquare seems not working when expandign the holes
    for (size_t i = 0; !islands_ex.empty(); ++i) {
        for (ExPolygon &poly_ex : islands_ex)
            poly_ex.douglas_peucker(scaled_resolution);
        polygons_append(loops, to_polygons(islands_ex));// jtSquare seems not working when expandign the holes
        islands_ex = offset_ex(islands_ex, -1.3f * float(flow.scaled_spacing()));
        islands_ex = offset_ex(islands_ex, .3f * float(flow.scaled_spacing()));
    }

    loops = union_pt_chained_outside_in(loops);
    std::reverse(loops.begin(), loops.end());
    extrusion_entities_append_loops(brim.entities, std::move(loops), erBrim, float(flow.mm3_per_mm()),
                                    float(flow.width()), float(print.skirt_first_layer_height()));
}

// BBS: generate inner brim by objs
static void make_inner_brim(const Print& print, const ConstPrintObjectPtrs& top_level_objects_with_brim,
    std::map<ObjectID, ExPolygons>& brimAreaMap, std::map<ObjectID, ExPolygons>& supportBrimAreaMap,
    std::vector<std::pair<ObjectID, unsigned int>>& objPrintVec)
{
    //BBS: generate brim for inner island first


#ifdef INNER_ISLAND_BRIM_DEBUG_TO_SVG
    static int irun = 0;
    BoundingBox bbox_svg;
    bbox_svg.merge(get_extents(inner_islands_ex));
    {
        std::stringstream stri;
        stri << "inner_island_and_brim_area_" << irun << ".svg";
        SVG svg(stri.str(), bbox_svg);
        svg.draw(to_polylines(inner_islands_ex), "blue");
        svg.Close();
    }
    ++irun;
#endif

    Flow       flow = print.brim_flow();
    ExPolygons NoBrim = inner_brim_area(print, top_level_objects_with_brim,
        float(flow.scaled_spacing()), brimAreaMap, supportBrimAreaMap, objPrintVec);

    ExPolygons inner_islands_ex;
    std::map<ObjectID, ExPolygons> innerBrimAreaMap;
    std::map<ObjectID, ExPolygons> innerSupportBrimAreaMap;
    /*make_inner_island_brim(print, top_level_objects_with_brim, innerBrimAreaMap, innerSupportBrimAreaMap,
        inner_islands_ex, NoBrim, objPrintVec);*/

    //BBS: brim of hole must not overlap with inner island and inner island brim
    if (!inner_islands_ex.empty()) {
        if (brimAreaMap.size() > 0) {
            for (auto iter = brimAreaMap.begin(); iter != brimAreaMap.end(); ++iter) {
                if (!iter->second.empty()) {
                    iter->second = diff_ex(iter->second, inner_islands_ex);
                };
            }
        }
        if (supportBrimAreaMap.size() > 0) {
            for (auto iter = supportBrimAreaMap.begin(); iter != supportBrimAreaMap.end(); ++iter) {
                if (!iter->second.empty()) {
                    iter->second = diff_ex(iter->second, inner_islands_ex);
                };
            }
        }
        for (const PrintObject* object : print.objects()) {
            if (innerBrimAreaMap.find(object->id()) != innerBrimAreaMap.end()) {
                append(brimAreaMap[object->id()], innerBrimAreaMap[object->id()]);
            }
            if (innerSupportBrimAreaMap.find(object->id()) != innerSupportBrimAreaMap.end()) {
                append(supportBrimAreaMap[object->id()], innerSupportBrimAreaMap[object->id()]);
            }
        }
    }
}


//BBS: generate out brim by offseting ExPolygons 'islands_area_ex'
Polygons tryExPolygonOffset(const ExPolygons islandAreaEx, const Print& print)
{
    const auto scaled_resolution = scaled<double>(print.config().resolution.value);
    Polygons   loops;
    ExPolygons islands_ex;
    Flow       flow = print.brim_flow();

    double resolution = 0.0125 / SCALING_FACTOR;
    islands_ex = islandAreaEx;
    for (ExPolygon& poly_ex : islands_ex)
        poly_ex.douglas_peucker(resolution);
    islands_ex = offset_ex(std::move(islands_ex), -0.5f * float(flow.scaled_spacing()), jtRound, resolution);
    for (size_t i = 0; !islands_ex.empty(); ++i) {
        for (ExPolygon& poly_ex : islands_ex)
            poly_ex.douglas_peucker(resolution);
        polygons_append(loops, to_polygons(islands_ex));
        islands_ex = offset_ex(std::move(islands_ex), -1.3f*float(flow.scaled_spacing()), jtRound, resolution);
        for (ExPolygon& poly_ex : islands_ex)
            poly_ex.douglas_peucker(resolution);
        islands_ex = offset_ex(std::move(islands_ex), 0.3f*float(flow.scaled_spacing()), jtRound, resolution);
    }
    return loops;
}
//BBS: a function creates the ExtrusionEntityCollection from the brim area defined by ExPolygons
ExtrusionEntityCollection makeBrimInfill(const ExPolygons& singleBrimArea, const Print& print, const Polygons& islands_area) {
    Polygons        loops = tryExPolygonOffset(singleBrimArea, print);
    Flow  flow = print.brim_flow();
    loops = union_pt_chained_outside_in(loops);

    std::vector<Polylines> loops_pl_by_levels;
    {
        Polylines              loops_pl = to_polylines(loops);
        loops_pl_by_levels.assign(loops_pl.size(), Polylines());
        tbb::parallel_for(tbb::blocked_range<size_t>(0, loops_pl.size()),
            [&loops_pl_by_levels, &loops_pl, &islands_area](const tbb::blocked_range<size_t>& range) {
                for (size_t i = range.begin(); i < range.end(); ++i) {
                    loops_pl_by_levels[i] = chain_polylines({ std::move(loops_pl[i]) });
                    //loops_pl_by_levels[i] = chain_polylines(intersection_pl({ std::move(loops_pl[i]) }, islands_area));
                }
            });
    }

    // output
    ExtrusionEntityCollection brim;
    // Reduce down to the ordered list of polylines.
    Polylines all_loops;
    for (Polylines& polylines : loops_pl_by_levels)
        append(all_loops, std::move(polylines));
    loops_pl_by_levels.clear();

    // Flip orientation of open polylines to minimize travel distance.
    optimize_polylines_by_reversing(&all_loops);
    all_loops = connect_brim_lines(std::move(all_loops), offset(singleBrimArea, float(SCALED_EPSILON)), float(flow.scaled_spacing()) * 2.f);

    extrusion_entities_append_loops_and_paths(brim.entities, std::move(all_loops), erBrim, float(flow.mm3_per_mm()), float(flow.width()), float(print.skirt_first_layer_height()));
    return brim;
}

//BBS: an overload of the orignal brim generator that generates the brim by obj and by extruders
void make_brim(const Print& print, PrintTryCancel try_cancel, Polygons& islands_area,
    std::map<ObjectID, ExtrusionEntityCollection>& brimMap,
    std::map<ObjectID, ExtrusionEntityCollection>& supportBrimMap,
    std::vector<std::pair<ObjectID, unsigned int>> &objPrintVec,
    std::vector<unsigned int>& printExtruders)
{

    double brim_width_max = 0;
    std::map<ObjectID, double> brim_width_map;
    std::map<ObjectID, ExPolygons> brimAreaMap;
    std::map<ObjectID, ExPolygons> supportBrimAreaMap;
    Flow                 flow = print.brim_flow();
    const auto           scaled_resolution = scaled<double>(print.config().resolution.value);
    ExPolygons           islands_area_ex = outer_inner_brim_area(print,
        float(flow.scaled_spacing()), brimAreaMap, supportBrimAreaMap, objPrintVec, printExtruders);

    // BBS: Find boundingbox of the first layer
    for (const ObjectID printObjID : print.print_object_ids()) {
        BoundingBox bbx;
        PrintObject* object = const_cast<PrintObject*>(print.get_object(printObjID));
        for (const ExPolygon& ex_poly : object->layers().front()->lslices)
            for (const PrintInstance& instance : object->instances()) {
                auto ex_poly_translated = ex_poly;
                ex_poly_translated.translate(instance.shift.x(), instance.shift.y());
                bbx.merge(get_extents(ex_poly_translated.contour));
            }
        if (!object->support_layers().empty())
        for (const Polygon& support_contour : object->support_layers().front()->support_fills.polygons_covered_by_spacing())
            for (const PrintInstance& instance : object->instances()) {
                auto ex_poly_translated = support_contour;
                ex_poly_translated.translate(instance.shift.x(), instance.shift.y());
                bbx.merge(get_extents(ex_poly_translated));
            }
        if (supportBrimAreaMap.find(printObjID) != supportBrimAreaMap.end()) {
            for (const ExPolygon& ex_poly : supportBrimAreaMap.at(printObjID))
                bbx.merge(get_extents(ex_poly.contour));
        }
        if (brimAreaMap.find(printObjID) != brimAreaMap.end()) {
            for (const ExPolygon& ex_poly : brimAreaMap.at(printObjID))
                bbx.merge(get_extents(ex_poly.contour));
        }
        object->firstLayerObjectBrimBoundingBox = bbx;
    }

    islands_area = to_polygons(islands_area_ex);
    for (auto iter = brimAreaMap.begin(); iter != brimAreaMap.end(); ++iter) {
        if (!iter->second.empty()) {
            brimMap.insert(std::make_pair(iter->first, makeBrimInfill(iter->second, print, islands_area)));
        };
    }
    for (auto iter = supportBrimAreaMap.begin(); iter != supportBrimAreaMap.end(); ++iter) {
        if (!iter->second.empty()) {
            supportBrimMap.insert(std::make_pair(iter->first, makeBrimInfill(iter->second, print, islands_area)));
        };
    }

    size_t          num_loops = size_t(floor(brim_width_max / flow.spacing()));
    BOOST_LOG_TRIVIAL(debug) << "brim_width_max, num_loops: " << brim_width_max << ", " << num_loops;
}

// Produce brim lines around those objects, that have the brim enabled.
// Collect islands_area to be merged into the final 1st layer convex hull.
ExtrusionEntityCollection make_brim(const Print &print, PrintTryCancel try_cancel, Polygons &islands_area)
{
    double brim_width_max = 0;
    std::map<ObjectID, double> brim_width_map;
    const auto              scaled_resolution           = scaled<double>(print.config().resolution.value);
    Flow                    flow                        = print.brim_flow();
    std::vector<ExPolygons> bottom_layers_expolygons    = get_print_bottom_layers_expolygons(print);
    ConstPrintObjectPtrs    top_level_objects_with_brim = get_top_level_objects_with_brim(print, bottom_layers_expolygons);
    Polygons                islands                     = top_level_outer_brim_islands(top_level_objects_with_brim, scaled_resolution);
    ExPolygons              islands_area_ex             = top_level_outer_brim_area(print, top_level_objects_with_brim, bottom_layers_expolygons, float(flow.scaled_spacing()), brim_width_max, brim_width_map);
    islands_area                                        = to_polygons(islands_area_ex);

    Polygons        loops = tryExPolygonOffset(islands_area_ex, print);
    size_t          num_loops = size_t(floor(brim_width_max / flow.spacing()));
    BOOST_LOG_TRIVIAL(debug) << "brim_width_max, num_loops: " << brim_width_max << ", " << num_loops;

    loops = union_pt_chained_outside_in(loops);

    std::vector<Polylines> loops_pl_by_levels;
    {
        Polylines              loops_pl = to_polylines(loops);
        loops_pl_by_levels.assign(loops_pl.size(), Polylines());
        tbb::parallel_for(tbb::blocked_range<size_t>(0, loops_pl.size()),
            [&loops_pl_by_levels, &loops_pl, &islands_area](const tbb::blocked_range<size_t> &range) {
                for (size_t i = range.begin(); i < range.end(); ++i) {
                    loops_pl_by_levels[i] = chain_polylines(intersection_pl({ std::move(loops_pl[i]) }, islands_area));
                }
            });
    }

    // output
    ExtrusionEntityCollection brim;

    // Reduce down to the ordered list of polylines.
    Polylines all_loops;
    for (Polylines &polylines : loops_pl_by_levels)
        append(all_loops, std::move(polylines));
    loops_pl_by_levels.clear();

    // Flip orientation of open polylines to minimize travel distance.
    optimize_polylines_by_reversing(&all_loops);

#ifdef BRIM_DEBUG_TO_SVG
    static int irun = 0;
    ++ irun;

    {
        SVG svg(debug_out_path("brim-%d.svg", irun).c_str(), get_extents(all_loops));
        svg.draw(union_ex(islands), "blue");
        svg.draw(islands_area_ex, "green");
        svg.draw(all_loops, "black", coord_t(scale_(0.1)));
    }
#endif // BRIM_DEBUG_TO_SVG

    all_loops = connect_brim_lines(std::move(all_loops), offset(islands_area_ex, float(SCALED_EPSILON)), float(flow.scaled_spacing()) * 2.f);

#ifdef BRIM_DEBUG_TO_SVG
    {
        SVG svg(debug_out_path("brim-connected-%d.svg", irun).c_str(), get_extents(all_loops));
        svg.draw(union_ex(islands), "blue");
        svg.draw(islands_area_ex, "green");
        svg.draw(all_loops, "black", coord_t(scale_(0.1)));
    }
#endif // BRIM_DEBUG_TO_SVG

    const bool could_brim_intersects_skirt = std::any_of(print.objects().begin(), print.objects().end(), [&print, &brim_width_map, brim_width_max](PrintObject *object) {
        const BrimType &bt = object->config().brim_type;
        return (bt == btOuterOnly || bt == btOuterAndInner || bt == btAutoBrim) && print.config().skirt_distance.value < brim_width_map[object->id()];
    });

    const bool draft_shield = print.config().draft_shield != dsDisabled;


    // If there is a possibility that brim intersects skirt, go through loops and split those extrusions
    // The result is either the original Polygon or a list of Polylines
    if (draft_shield && ! print.skirt().empty() && could_brim_intersects_skirt)
    {
        // Find the bounding polygons of the skirt
        const Polygons skirt_inners = offset(dynamic_cast<ExtrusionLoop*>(print.skirt().entities.back())->polygon(),
                                              -float(scale_(print.skirt_flow().spacing()))/2.f,
                                              ClipperLib::jtRound,
                                              float(scale_(0.1)));
        const Polygons skirt_outers = offset(dynamic_cast<ExtrusionLoop*>(print.skirt().entities.front())->polygon(),
                                              float(scale_(print.skirt_flow().spacing()))/2.f,
                                              ClipperLib::jtRound,
                                              float(scale_(0.1)));

        // First calculate the trimming region.
		ClipperLib_Z::Paths trimming;
		{
		    ClipperLib_Z::Paths input_subject;
		    ClipperLib_Z::Paths input_clip;
		    for (const Polygon &poly : skirt_outers) {
		    	input_subject.emplace_back();
		    	ClipperLib_Z::Path &out = input_subject.back();
		    	out.reserve(poly.points.size());
			    for (const Point &pt : poly.points)
					out.emplace_back(pt.x(), pt.y(), 0);
		    }
		    for (const Polygon &poly : skirt_inners) {
		    	input_clip.emplace_back();
		    	ClipperLib_Z::Path &out = input_clip.back();
		    	out.reserve(poly.points.size());
			    for (const Point &pt : poly.points)
					out.emplace_back(pt.x(), pt.y(), 0);
		    }
		    // init Clipper
		    ClipperLib_Z::Clipper clipper;
		    // add polygons
		    clipper.AddPaths(input_subject, ClipperLib_Z::ptSubject, true);
		    clipper.AddPaths(input_clip,    ClipperLib_Z::ptClip,    true);
		    // perform operation
		    clipper.Execute(ClipperLib_Z::ctDifference, trimming, ClipperLib_Z::pftNonZero, ClipperLib_Z::pftNonZero);
		}

		// Second, trim the extrusion loops with the trimming regions.
		ClipperLib_Z::Paths loops_trimmed;
		{
            // Produce ClipperLib_Z::Paths from polylines (not necessarily closed).
			ClipperLib_Z::Paths input_clip;
			for (const Polyline &loop_pl : all_loops) {
				input_clip.emplace_back();
				ClipperLib_Z::Path& out = input_clip.back();
				out.reserve(loop_pl.points.size());
				int64_t loop_idx = &loop_pl - &all_loops.front();
				for (const Point& pt : loop_pl.points)
					// The Z coordinate carries index of the source loop.
					out.emplace_back(pt.x(), pt.y(), loop_idx + 1);
			}
			// init Clipper
			ClipperLib_Z::Clipper clipper;
			clipper.ZFillFunction([](const ClipperLib_Z::IntPoint& e1bot, const ClipperLib_Z::IntPoint& e1top, const ClipperLib_Z::IntPoint& e2bot, const ClipperLib_Z::IntPoint& e2top, ClipperLib_Z::IntPoint& pt) {
				// Assign a valid input loop identifier. Such an identifier is strictly positive, the next line is safe even in case one side of a segment
				// hat the Z coordinate not set to the contour coordinate.
				pt.z() = std::max(std::max(e1bot.z(), e1top.z()), std::max(e2bot.z(), e2top.z()));
			});
			// add polygons
			clipper.AddPaths(input_clip, ClipperLib_Z::ptSubject, false);
			clipper.AddPaths(trimming,   ClipperLib_Z::ptClip,    true);
			// perform operation
			ClipperLib_Z::PolyTree loops_trimmed_tree;
			clipper.Execute(ClipperLib_Z::ctDifference, loops_trimmed_tree, ClipperLib_Z::pftNonZero, ClipperLib_Z::pftNonZero);
			ClipperLib_Z::PolyTreeToPaths(loops_trimmed_tree, loops_trimmed);
		}

		// Third, produce the extrusions, sorted by the source loop indices.
		{
			std::vector<std::pair<const ClipperLib_Z::Path*, size_t>> loops_trimmed_order;
			loops_trimmed_order.reserve(loops_trimmed.size());
			for (const ClipperLib_Z::Path &path : loops_trimmed) {
				size_t input_idx = 0;
				for (const ClipperLib_Z::IntPoint &pt : path)
					if (pt.z() > 0) {
						input_idx = (size_t)pt.z();
						break;
					}
				assert(input_idx != 0);
				loops_trimmed_order.emplace_back(&path, input_idx);
			}
			std::stable_sort(loops_trimmed_order.begin(), loops_trimmed_order.end(),
				[](const std::pair<const ClipperLib_Z::Path*, size_t> &l, const std::pair<const ClipperLib_Z::Path*, size_t> &r) {
					return l.second < r.second;
				});

			Point last_pt(0, 0);
			for (size_t i = 0; i < loops_trimmed_order.size();) {
				// Find all pieces that the initial loop was split into.
				size_t j = i + 1;
                for (; j < loops_trimmed_order.size() && loops_trimmed_order[i].second == loops_trimmed_order[j].second; ++ j) ;
                const ClipperLib_Z::Path &first_path = *loops_trimmed_order[i].first;
				if (i + 1 == j && first_path.size() > 3 && first_path.front().x() == first_path.back().x() && first_path.front().y() == first_path.back().y()) {
					auto *loop = new ExtrusionLoop();
                    brim.entities.emplace_back(loop);
					loop->paths.emplace_back(erBrim, float(flow.mm3_per_mm()), float(flow.width()), float(print.skirt_first_layer_height()));
		            Points &points = loop->paths.front().polyline.points;
		            points.reserve(first_path.size());
		            for (const ClipperLib_Z::IntPoint &pt : first_path)
		            	points.emplace_back(coord_t(pt.x()), coord_t(pt.y()));
		            i = j;
				} else {
			    	//FIXME The path chaining here may not be optimal.
			    	ExtrusionEntityCollection this_loop_trimmed;
					this_loop_trimmed.entities.reserve(j - i);
			    	for (; i < j; ++ i) {
			            this_loop_trimmed.entities.emplace_back(new ExtrusionPath(erBrim, float(flow.mm3_per_mm()), float(flow.width()), float(print.skirt_first_layer_height())));
						const ClipperLib_Z::Path &path = *loops_trimmed_order[i].first;
			            Points &points = dynamic_cast<ExtrusionPath*>(this_loop_trimmed.entities.back())->polyline.points;
			            points.reserve(path.size());
			            for (const ClipperLib_Z::IntPoint &pt : path)
			            	points.emplace_back(coord_t(pt.x()), coord_t(pt.y()));
		           	}
		           	chain_and_reorder_extrusion_entities(this_loop_trimmed.entities, &last_pt);
                    brim.entities.reserve(brim.entities.size() + this_loop_trimmed.entities.size());
		           	append(brim.entities, std::move(this_loop_trimmed.entities));
		           	this_loop_trimmed.entities.clear();
		        }
		        last_pt = brim.last_point();
			}
		}
    } else {
        extrusion_entities_append_loops_and_paths(brim.entities, std::move(all_loops), erBrim, float(flow.mm3_per_mm()), float(flow.width()), float(print.skirt_first_layer_height()));
    }

    make_inner_brim(print, top_level_objects_with_brim, bottom_layers_expolygons, brim);
    return brim;
}

} // namespace Slic3r<|MERGE_RESOLUTION|>--- conflicted
+++ resolved
@@ -892,10 +892,7 @@
                             // BBS: inner and outer boundary are offset from the same polygon incase of round off error.
                             auto innerExpoly = offset_ex(ex_poly.contour, brim_offset, jtRound, SCALED_RESOLUTION);
                             append(brim_area_object, diff_ex(offset_ex(innerExpoly, brim_width_mod, jtRound, SCALED_RESOLUTION), innerExpoly));
-<<<<<<< HEAD
-=======
-
->>>>>>> 1f155868
+
                         }
                         if (brim_type == BrimType::btInnerOnly || brim_type == BrimType::btOuterAndInner) {
                             append(brim_area_object, diff_ex(offset_ex(ex_poly_holes_reversed, -brim_offset), offset_ex(ex_poly_holes_reversed, -brim_width - brim_offset)));
