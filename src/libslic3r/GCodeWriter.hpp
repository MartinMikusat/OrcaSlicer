--- conflicted
+++ resolved
@@ -93,15 +93,11 @@
     bool is_current_position_clear() const { return m_is_current_pos_clear; };
     //BBS:
     static const bool full_gcode_comment;
-<<<<<<< HEAD
-    
+    //Radian threshold of slope for lazy lift and spiral lift;
+    static const double slope_threshold;
     //SoftFever
     void set_is_bbl_machine(bool bval) {m_is_bbl_printers = bval;}
     const bool is_bbl_printers() const {return m_is_bbl_printers;}
-=======
-    //Radian threshold of slope for lazy lift and spiral lift;
-    static const double slope_threshold;
->>>>>>> 0d6778a9
 
 private:
 	// Extruders are sorted by their ID, so that binary search is possible.
@@ -139,16 +135,10 @@
     double          m_x_offset{ 0 };
     double          m_y_offset{ 0 };
 
-<<<<<<< HEAD
-    //Radian threshold of slope for lazy lift and spiral lift;
-    static const double slope_threshold;
-    
     //SoftFever
     bool            m_is_bbl_printers = false;
     double          m_current_speed;
     
-=======
->>>>>>> 0d6778a9
     std::string _travel_to_z(double z, const std::string &comment);
     std::string _spiral_travel_to_z(double z, const Vec2d &ij_offset, const std::string &comment);
     std::string _retract(double length, double restart_extra, const std::string &comment);
