--- conflicted
+++ resolved
@@ -485,7 +485,6 @@
         sub_menu->AppendSeparator();
     }
 
-<<<<<<< HEAD
     for (auto &item : {L("Orca Cube"), L("3DBenchy"), L("Autodesk FDM Test"),
                        L("Voron Cube")}) {
         append_menu_item(
@@ -501,6 +500,8 @@
                 file_name = "ksr_fdmtest_v4.stl";
               else if (file_name == L("Voron Cube"))
                 file_name = "Voron_Design_Cube_v7.stl";
+              else if (file_name == "Disc")
+                file_name ="Disc.stl";
               else
                 return;
               input_files.push_back(
@@ -509,12 +510,6 @@
               plater()->load_files(input_files, LoadStrategy::LoadModel);
             },
             "", menu);
-=======
-    for (auto &item : {L("Cube"), L("Cylinder"), L("Sphere"), L("Cone"), L("Disc")})
-    {
-        append_menu_item(sub_menu, wxID_ANY, _(item), "",
-            [type, item](wxCommandEvent&) { obj_list()->load_generic_subobject(item, type); }, "", menu);
->>>>>>> 5250dc6f
     }
     sub_menu->AppendSeparator();
     for (auto &item : {L("Cube"), L("Cylinder"), L("Sphere"), L("Cone")}) {
