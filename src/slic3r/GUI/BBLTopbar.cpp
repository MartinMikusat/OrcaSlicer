--- conflicted
+++ resolved
@@ -195,12 +195,8 @@
     m_frame = parent;
     m_skip_popup_file_menu = false;
     m_skip_popup_dropdown_menu = false;
-<<<<<<< HEAD
-    m_skip_popup_calib_menu = false;
-=======
     m_skip_popup_calib_menu    = false;
 
->>>>>>> 2f9434a8
     wxInitAllImageHandlers();
 
     this->AddSpacer(5);
@@ -249,15 +245,9 @@
 
     this->AddSpacer(FromDIP(10));
 
-<<<<<<< HEAD
-    wxBitmap calib_bitmap = create_scaled_bitmap("calib_sf", nullptr, TOPBAR_ICON_SIZE);
-    wxBitmap calib_bitmap_inactive = create_scaled_bitmap("calib_sf_inactive", nullptr, TOPBAR_ICON_SIZE);
-    m_calib_item = this->AddTool(ID_CALIB, _L("Calibration"), calib_bitmap);
-=======
     wxBitmap calib_bitmap          = create_scaled_bitmap("calib_sf", nullptr, TOPBAR_ICON_SIZE);
     wxBitmap calib_bitmap_inactive = create_scaled_bitmap("calib_sf_inactive", nullptr, TOPBAR_ICON_SIZE);
     m_calib_item                   = this->AddTool(ID_CALIB, _L("Calibration"), calib_bitmap);
->>>>>>> 2f9434a8
     m_calib_item->SetDisabledBitmap(calib_bitmap_inactive);
 
     this->AddSpacer(FromDIP(10));
@@ -371,7 +361,7 @@
     plater->redo();
 }
 
-void BBLTopbar::Enable3DEditorItems()
+void BBLTopbar::EnableUndoRedoItems()
 {
     this->EnableTool(m_undo_item->GetId(), true);
     this->EnableTool(m_redo_item->GetId(), true);
@@ -379,7 +369,7 @@
     Refresh();
 }
 
-void BBLTopbar::Disable3DEditorItems()
+void BBLTopbar::DisableUndoRedoItems()
 {
     this->EnableTool(m_undo_item->GetId(), false);
     this->EnableTool(m_redo_item->GetId(), false);
@@ -620,27 +610,16 @@
     tb->SetToolSticky(evt.GetId(), false);
 }
 
-<<<<<<< HEAD
-void BBLTopbar::OnCalibToolItem(wxAuiToolBarEvent& evt)
-{
-    wxAuiToolBar* tb = static_cast<wxAuiToolBar*>(evt.GetEventObject());
-=======
 void BBLTopbar::OnCalibToolItem(wxAuiToolBarEvent &evt)
 {
     wxAuiToolBar *tb = static_cast<wxAuiToolBar *>(evt.GetEventObject());
->>>>>>> 2f9434a8
 
     tb->SetToolSticky(evt.GetId(), true);
 
     if (!m_skip_popup_calib_menu) {
         auto rec = this->GetToolRect(ID_CALIB);
         PopupMenu(&m_calib_menu, wxPoint(rec.GetLeft(), this->GetSize().GetHeight() - 2));
-<<<<<<< HEAD
-    }
-    else {
-=======
     } else {
->>>>>>> 2f9434a8
         m_skip_popup_calib_menu = false;
     }
 
