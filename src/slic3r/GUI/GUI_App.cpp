#include "libslic3r/Technologies.hpp"
#include "GUI_App.hpp"
#include "GUI_Init.hpp"
#include "GUI_ObjectList.hpp"
#include "GUI_Factories.hpp"
#include "format.hpp"
#include "I18N.hpp"

#include <algorithm>
#include <iterator>
#include <exception>
#include <cstdlib>
#include <regex>
#include <thread>
#include <string_view>
#include <boost/algorithm/string/predicate.hpp>
#include <boost/algorithm/string.hpp>
#include <boost/format.hpp>
#include <boost/lexical_cast.hpp>
#include <boost/log/trivial.hpp>
#include <boost/nowide/convert.hpp>

#include <wx/stdpaths.h>
#include <wx/imagpng.h>
#include <wx/display.h>
#include <wx/menu.h>
#include <wx/menuitem.h>
#include <wx/filedlg.h>
#include <wx/progdlg.h>
#include <wx/dir.h>
#include <wx/wupdlock.h>
#include <wx/filefn.h>
#include <wx/sysopt.h>
#include <wx/richmsgdlg.h>
#include <wx/log.h>
#include <wx/intl.h>

#include <wx/dialog.h>
#include <wx/textctrl.h>
#include <wx/splash.h>
#include <wx/fontutil.h>
#include <wx/glcanvas.h>

#include "libslic3r/Utils.hpp"
#include "libslic3r/Model.hpp"
#include "libslic3r/I18N.hpp"
#include "libslic3r/PresetBundle.hpp"
#include "libslic3r/Thread.hpp"
#include "libslic3r/miniz_extension.hpp"
#include "libslic3r/Utils.hpp"

#include "GUI.hpp"
#include "GUI_Utils.hpp"
#include "3DScene.hpp"
#include "MainFrame.hpp"
#include "Plater.hpp"
#include "GLCanvas3D.hpp"

#include "../Utils/PresetUpdater.hpp"
#include "../Utils/PrintHost.hpp"
#include "../Utils/Process.hpp"
#include "../Utils/MacDarkMode.hpp"
#include "../Utils/Http.hpp"
#include "../Utils/UndoRedo.hpp"
#include "slic3r/Config/Snapshot.hpp"
#include "Preferences.hpp"
#include "Tab.hpp"
#include "SysInfoDialog.hpp"
#include "UpdateDialogs.hpp"
#include "Mouse3DController.hpp"
#include "RemovableDriveManager.hpp"
#include "InstanceCheck.hpp"
#include "NotificationManager.hpp"
#include "UnsavedChangesDialog.hpp"
#include "SavePresetDialog.hpp"
#include "PrintHostDialogs.hpp"
#include "DesktopIntegrationDialog.hpp"
#include "SendSystemInfoDialog.hpp"
#include "ParamsDialog.hpp"
#include "KBShortcutsDialog.hpp"
#include "DownloadProgressDialog.hpp"

#include "BitmapCache.hpp"
#include "Notebook.hpp"
#include "Widgets/Label.hpp"
#include "Widgets/ProgressDialog.hpp"

//BBS: DailyTip and UserGuide Dialog
#include "WebDownPluginDlg.hpp"
#include "WebGuideDialog.hpp"
#include "ReleaseNote.hpp"
#include "PrivacyUpdateDialog.hpp"
#include "ModelMall.hpp"

//#ifdef WIN32
//#include "BaseException.h"
//#endif


#ifdef __WXMSW__
#include <dbt.h>
#include <shlobj.h>

#ifdef __WINDOWS__
#ifdef _MSW_DARK_MODE
#include "dark_mode.hpp"
#include "wx/headerctrl.h"
#include "wx/msw/headerctrl.h"
#endif // _MSW_DARK_MODE
#endif // __WINDOWS__

#endif
#ifdef _WIN32
#include <boost/dll/runtime_symbol_info.hpp>
#endif

#ifdef WIN32
#include "BaseException.h"
#endif

#if ENABLE_THUMBNAIL_GENERATOR_DEBUG
#include <boost/beast/core/detail/base64.hpp>
#include <boost/nowide/fstream.hpp>
#endif // ENABLE_THUMBNAIL_GENERATOR_DEBUG

// Needed for forcing menu icons back under gtk2 and gtk3
#if defined(__WXGTK20__) || defined(__WXGTK3__)
    #include <gtk/gtk.h>
#endif

using namespace std::literals;
namespace pt = boost::property_tree;

namespace Slic3r {
namespace GUI {

class MainFrame;


std::string VersionInfo::convert_full_version(std::string short_version)
{
    std::string result = "";
    std::vector<std::string> items;
    boost::split(items, short_version, boost::is_any_of("."));
    if (items.size() == VERSION_LEN) {
        for (int i = 0; i < VERSION_LEN; i++) {
            std::stringstream ss;
            ss << std::setw(2) << std::setfill('0') << items[i];
            result += ss.str();
            if (i != VERSION_LEN - 1)
                result += ".";
        }
        return result;
    }
    return result;
}

std::string VersionInfo::convert_short_version(std::string full_version)
{
    full_version.erase(std::remove(full_version.begin(), full_version.end(), '0'), full_version.end());
    return full_version;
}

static std::string convert_studio_language_to_api(std::string lang_code)
{
    boost::replace_all(lang_code, "_", "-");
    return lang_code;

    /*if (lang_code == "zh_CN")
        return "zh-hans";
    else if (lang_code == "zh_TW")
        return "zh-hant";
    else
        return "en";*/
}

#ifdef _WIN32
bool is_associate_files(std::wstring extend)
{
    wchar_t app_path[MAX_PATH];
    ::GetModuleFileNameW(nullptr, app_path, sizeof(app_path));

    std::wstring prog_id             = L" Orca.Slicer.1";
    std::wstring reg_base            = L"Software\\Classes";
    std::wstring reg_extension       = reg_base + L"\\." + extend;

    wchar_t szValueCurrent[1000];
    DWORD   dwType;
    DWORD   dwSize = sizeof(szValueCurrent);

    int iRC = ::RegGetValueW(HKEY_CURRENT_USER, reg_extension.c_str(), nullptr, RRF_RT_ANY, &dwType, szValueCurrent, &dwSize);

    bool bDidntExist = iRC == ERROR_FILE_NOT_FOUND;

    if (!bDidntExist && ::wcscmp(szValueCurrent, prog_id.c_str()) == 0)
        return true;

    return false;
}
#endif

class BBLSplashScreen : public wxSplashScreen
{
public:
    BBLSplashScreen(const wxBitmap& bitmap, long splashStyle, int milliseconds, wxPoint pos = wxDefaultPosition)
        : wxSplashScreen(bitmap, splashStyle, milliseconds, static_cast<wxWindow*>(wxGetApp().mainframe), wxID_ANY, wxDefaultPosition, wxDefaultSize,
#ifdef __APPLE__
            wxBORDER_NONE | wxFRAME_NO_TASKBAR | wxSTAY_ON_TOP
#else
            wxBORDER_NONE | wxFRAME_NO_TASKBAR
#endif // !__APPLE__
        )
    {
        int init_dpi = get_dpi_for_window(this);
        this->SetPosition(pos);
        this->CenterOnScreen();
        int new_dpi = get_dpi_for_window(this);

        m_scale = (float)(new_dpi) / (float)(init_dpi);

        m_main_bitmap = bitmap;

        scale_bitmap(m_main_bitmap, m_scale);

        // init constant texts and scale fonts
        m_constant_text.init(Label::Body_16);
        scale_font(m_constant_text.title_font, 2.0f);
        scale_font(m_constant_text.version_font, 1.2f);

        // this font will be used for the action string
        m_action_font = m_constant_text.credits_font;

        // draw logo and constant info text
        Decorate(m_main_bitmap);
        wxGetApp().UpdateFrameDarkUI(this);
    }

    void SetText(const wxString& text)
    {
        set_bitmap(m_main_bitmap);
        if (!text.empty()) {
            wxBitmap bitmap(m_main_bitmap);

            wxMemoryDC memDC;
            memDC.SelectObject(bitmap);
            memDC.SetFont(m_action_font);
            memDC.SetTextForeground(StateColor::darkModeColorFor(wxColour(144, 144, 144)));
            int width = bitmap.GetWidth();
            int text_height = memDC.GetTextExtent(text).GetHeight();
            int text_width = memDC.GetTextExtent(text).GetWidth();
            wxRect text_rect(wxPoint(0, m_action_line_y_position), wxPoint(width, m_action_line_y_position + text_height));
            memDC.DrawLabel(text, text_rect, wxALIGN_CENTER);

            memDC.SelectObject(wxNullBitmap);
            set_bitmap(bitmap);
#ifdef __WXOSX__
            // without this code splash screen wouldn't be updated under OSX
            wxYield();
#endif
        }
    }

    void Decorate(wxBitmap& bmp)
    {
        if (!bmp.IsOk())
            return;

        // use a memory DC to draw directly onto the bitmap
        wxMemoryDC memDc(bmp);

        int top_margin = FromDIP(75 * m_scale);
        int width = bmp.GetWidth();

        // draw title and version
        int text_padding = FromDIP(3 * m_scale);
        memDc.SetFont(m_constant_text.title_font);
        int title_height = memDc.GetTextExtent(m_constant_text.title).GetHeight();
        int title_width = memDc.GetTextExtent(m_constant_text.title).GetWidth();
        memDc.SetFont(m_constant_text.version_font);
        int version_height = memDc.GetTextExtent(m_constant_text.version).GetHeight();
        int version_width = memDc.GetTextExtent(m_constant_text.version).GetWidth();
        int split_width = (width + title_width - version_width) / 2;
        wxRect title_rect(wxPoint(0, top_margin), wxPoint(split_width - text_padding, top_margin + title_height));
        memDc.SetTextForeground(StateColor::darkModeColorFor(wxColour(38, 46, 48)));
        memDc.SetFont(m_constant_text.title_font);
        memDc.DrawLabel(m_constant_text.title, title_rect, wxALIGN_RIGHT | wxALIGN_BOTTOM);
        //BBS align bottom of title and version text
        wxRect version_rect(wxPoint(split_width + text_padding, top_margin), wxPoint(width, top_margin + title_height - text_padding));
        memDc.SetFont(m_constant_text.version_font);
        memDc.SetTextForeground(StateColor::darkModeColorFor(wxColor(134, 134, 134)));
        memDc.DrawLabel(m_constant_text.version, version_rect, wxALIGN_LEFT | wxALIGN_BOTTOM);

// #if BBL_INTERNAL_TESTING
        auto bs_version = wxString::Format("Based on BambuStudio %s",std::string(SLIC3R_VERSION)).ToStdString();
        memDc.SetFont(Label::Body_12);
        wxSize text_rect = memDc.GetTextExtent(bs_version);
        int start_x = (title_rect.GetLeft() + version_rect.GetRight()) / 2 - text_rect.GetWidth()/2;
        int start_y = version_rect.GetBottom() + 10;
        wxRect internal_sign_rect(wxPoint(start_x, start_y), wxSize(text_rect));
        memDc.DrawLabel(bs_version, internal_sign_rect, wxALIGN_RIGHT);
// #endif

        // load bitmap for logo
        BitmapCache bmp_cache;
        int logo_margin = FromDIP(72 * m_scale);
        int logo_size = FromDIP(122 * m_scale);
        int logo_width = FromDIP(94 * m_scale);
        wxBitmap logo_bmp = *bmp_cache.load_svg("splash_logo", logo_size, logo_size);
        int logo_y = top_margin + title_rect.GetHeight() + logo_margin;
        memDc.DrawBitmap(logo_bmp, (width - logo_width) / 2, logo_y, true);

        // calculate position for the dynamic text
        int text_margin = FromDIP(80 * m_scale);
        m_action_line_y_position = logo_y + logo_size + text_margin;
    }

    static wxBitmap MakeBitmap()
    {
        int width = FromDIP(480, nullptr);
        int height = FromDIP(480, nullptr);

        wxImage image(width, height);
        wxBitmap new_bmp(image);

        wxMemoryDC memDC;
        memDC.SelectObject(new_bmp);
        memDC.SetBrush(StateColor::darkModeColorFor(*wxWHITE));
        memDC.DrawRectangle(-1, -1, width + 2, height + 2);
        memDC.DrawBitmap(new_bmp, 0, 0, true);
        return new_bmp;
    }

    void set_bitmap(wxBitmap& bmp)
    {
        m_window->SetBitmap(bmp);
        m_window->Refresh();
        m_window->Update();
    }

    void scale_bitmap(wxBitmap& bmp, float scale)
    {
        if (scale == 1.0)
            return;

        wxImage image = bmp.ConvertToImage();
        if (!image.IsOk() || image.GetWidth() == 0 || image.GetHeight() == 0)
            return;

        int width   = int(scale * image.GetWidth());
        int height  = int(scale * image.GetHeight());
        image.Rescale(width, height, wxIMAGE_QUALITY_BILINEAR);

        bmp = wxBitmap(std::move(image));
    }

    void scale_font(wxFont& font, float scale)
    {
#ifdef __WXMSW__
        // Workaround for the font scaling in respect to the current active display,
        // not for the primary display, as it's implemented in Font.cpp
        // See https://github.com/wxWidgets/wxWidgets/blob/master/src/msw/font.cpp
        // void wxNativeFontInfo::SetFractionalPointSize(float pointSizeNew)
        wxNativeFontInfo nfi= *font.GetNativeFontInfo();
        float pointSizeNew  = scale * font.GetPointSize();
        nfi.lf.lfHeight     = nfi.GetLogFontHeightAtPPI(pointSizeNew, get_dpi_for_window(this));
        nfi.pointSize       = pointSizeNew;
        font = wxFont(nfi);
#else
        font.Scale(scale);
#endif //__WXMSW__
    }


private:
    wxStaticText* m_staticText_slicer_name;
    wxStaticText* m_staticText_slicer_version;
    wxStaticBitmap* m_bitmap;
    wxStaticText* m_staticText_loading;

    wxBitmap    m_main_bitmap;
    wxFont      m_action_font;
    int         m_action_line_y_position;
    float       m_scale {1.0};

    struct ConstantText
    {
        wxString title;
        wxString version;
        wxString credits;

        wxFont   title_font;
        wxFont   version_font;
        wxFont   credits_font;

        void init(wxFont init_font)
        {
            // title
            title = wxGetApp().is_editor() ? SLIC3R_APP_FULL_NAME : GCODEVIEWER_APP_NAME;

            // dynamically get the version to display
            version = _L("V") + " " + GUI_App::format_display_version();

            // credits infornation
            credits = "";

            title_font = Label::Head_16;
            version_font = Label::Body_16;
            credits_font = init_font;
        }
    }
    m_constant_text;
};

class SplashScreen : public wxSplashScreen
{
public:
    SplashScreen(const wxBitmap& bitmap, long splashStyle, int milliseconds, wxPoint pos = wxDefaultPosition)
        : wxSplashScreen(bitmap, splashStyle, milliseconds, static_cast<wxWindow*>(wxGetApp().mainframe), wxID_ANY, wxDefaultPosition, wxDefaultSize,
#ifdef __APPLE__
            wxSIMPLE_BORDER | wxFRAME_NO_TASKBAR | wxSTAY_ON_TOP
#else
            wxSIMPLE_BORDER | wxFRAME_NO_TASKBAR
#endif // !__APPLE__
        )
    {
        wxASSERT(bitmap.IsOk());

        int init_dpi = get_dpi_for_window(this);
        this->SetPosition(pos);
        this->CenterOnScreen();
        int new_dpi = get_dpi_for_window(this);

        m_scale         = (float)(new_dpi) / (float)(init_dpi);

        m_main_bitmap   = bitmap;

        scale_bitmap(m_main_bitmap, m_scale);

        // init constant texts and scale fonts
        init_constant_text();

        // this font will be used for the action string
        m_action_font = m_constant_text.credits_font.Bold();

        // draw logo and constant info text
        Decorate(m_main_bitmap);
    }

    void SetText(const wxString& text)
    {
        set_bitmap(m_main_bitmap);
        if (!text.empty()) {
            wxBitmap bitmap(m_main_bitmap);

            wxMemoryDC memDC;
            memDC.SelectObject(bitmap);

            memDC.SetFont(m_action_font);
            memDC.SetTextForeground(wxColour(237, 107, 33));
            memDC.DrawText(text, int(m_scale * 60), m_action_line_y_position);

            memDC.SelectObject(wxNullBitmap);
            set_bitmap(bitmap);
#ifdef __WXOSX__
            // without this code splash screen wouldn't be updated under OSX
            wxYield();
#endif
        }
    }

    static wxBitmap MakeBitmap(wxBitmap bmp)
    {
        if (!bmp.IsOk())
            return wxNullBitmap;

        // create dark grey background for the splashscreen
        // It will be 5/3 of the weight of the bitmap
        int width = lround((double)5 / 3 * bmp.GetWidth());
        int height = bmp.GetHeight();

        wxImage image(width, height);
        unsigned char* imgdata_ = image.GetData();
        for (int i = 0; i < width * height; ++i) {
            *imgdata_++ = 51;
            *imgdata_++ = 51;
            *imgdata_++ = 51;
        }

        wxBitmap new_bmp(image);

        wxMemoryDC memDC;
        memDC.SelectObject(new_bmp);
        memDC.DrawBitmap(bmp, width - bmp.GetWidth(), 0, true);

        return new_bmp;
    }

    void Decorate(wxBitmap& bmp)
    {
        if (!bmp.IsOk())
            return;

        // draw text to the box at the left of the splashscreen.
        // this box will be 2/5 of the weight of the bitmap, and be at the left.
        int width = lround(bmp.GetWidth() * 0.4);

        // load bitmap for logo
        BitmapCache bmp_cache;
        int logo_size = lround(width * 0.25);
        wxBitmap logo_bmp = *bmp_cache.load_svg(wxGetApp().logo_name(), logo_size, logo_size);

        wxCoord margin = int(m_scale * 20);

        wxRect banner_rect(wxPoint(0, logo_size), wxPoint(width, bmp.GetHeight()));
        banner_rect.Deflate(margin, 2 * margin);

        // use a memory DC to draw directly onto the bitmap
        wxMemoryDC memDc(bmp);

        // draw logo
        memDc.DrawBitmap(logo_bmp, margin, margin, true);

        // draw the (white) labels inside of our black box (at the left of the splashscreen)
        memDc.SetTextForeground(wxColour(255, 255, 255));

        memDc.SetFont(m_constant_text.title_font);
        memDc.DrawLabel(m_constant_text.title,   banner_rect, wxALIGN_TOP | wxALIGN_LEFT);

        int title_height = memDc.GetTextExtent(m_constant_text.title).GetY();
        banner_rect.SetTop(banner_rect.GetTop() + title_height);
        banner_rect.SetHeight(banner_rect.GetHeight() - title_height);

        memDc.SetFont(m_constant_text.version_font);
        memDc.DrawLabel(m_constant_text.version, banner_rect, wxALIGN_TOP | wxALIGN_LEFT);
        int version_height = memDc.GetTextExtent(m_constant_text.version).GetY();

        memDc.SetFont(m_constant_text.credits_font);
        memDc.DrawLabel(m_constant_text.credits, banner_rect, wxALIGN_BOTTOM | wxALIGN_LEFT);
        int credits_height = memDc.GetMultiLineTextExtent(m_constant_text.credits).GetY();
        int text_height    = memDc.GetTextExtent("text").GetY();

        // calculate position for the dynamic text
        int logo_and_header_height = margin + logo_size + title_height + version_height;
        m_action_line_y_position = logo_and_header_height + 0.5 * (bmp.GetHeight() - margin - credits_height - logo_and_header_height - text_height);
    }

private:
    wxBitmap    m_main_bitmap;
    wxFont      m_action_font;
    int         m_action_line_y_position;
    float       m_scale {1.0};

    struct ConstantText
    {
        wxString title;
        wxString version;
        wxString credits;

        wxFont   title_font;
        wxFont   version_font;
        wxFont   credits_font;

        void init(wxFont init_font)
        {
            // title
            title = wxGetApp().is_editor() ? SLIC3R_APP_FULL_NAME : GCODEVIEWER_APP_NAME;

            // dynamically get the version to display
// #if BBL_INTERNAL_TESTING
            // version = _L("Internal Version") + " " + std::string(SLIC3R_VERSION);
// #else
            // version = _L("") + " " + std::string(SoftFever_VERSION);
// #endif

            // credits infornation
            credits =   title;

            title_font = version_font = credits_font = init_font;
        }
    }
    m_constant_text;

    void init_constant_text()
    {
        m_constant_text.init(get_default_font(this));

        // As default we use a system font for current display.
        // Scale fonts in respect to banner width

        int text_banner_width = lround(0.4 * m_main_bitmap.GetWidth()) - roundl(m_scale * 50); // banner_width - margins

        float title_font_scale = (float)text_banner_width / GetTextExtent(m_constant_text.title).GetX();
        scale_font(m_constant_text.title_font, title_font_scale > 3.5f ? 3.5f : title_font_scale);

        float version_font_scale = (float)text_banner_width / GetTextExtent(m_constant_text.version).GetX();
        scale_font(m_constant_text.version_font, version_font_scale > 2.f ? 2.f : version_font_scale);

        // The width of the credits information string doesn't respect to the banner width some times.
        // So, scale credits_font in the respect to the longest string width
        int   longest_string_width = word_wrap_string(m_constant_text.credits);
        float font_scale = (float)text_banner_width / longest_string_width;
        scale_font(m_constant_text.credits_font, font_scale);
    }

    void set_bitmap(wxBitmap& bmp)
    {
        m_window->SetBitmap(bmp);
        m_window->Refresh();
        m_window->Update();
    }

    void scale_bitmap(wxBitmap& bmp, float scale)
    {
        if (scale == 1.0)
            return;

        wxImage image = bmp.ConvertToImage();
        if (!image.IsOk() || image.GetWidth() == 0 || image.GetHeight() == 0)
            return;

        int width   = int(scale * image.GetWidth());
        int height  = int(scale * image.GetHeight());
        image.Rescale(width, height, wxIMAGE_QUALITY_BILINEAR);

        bmp = wxBitmap(std::move(image));
    }

    void scale_font(wxFont& font, float scale)
    {
#ifdef __WXMSW__
        // Workaround for the font scaling in respect to the current active display,
        // not for the primary display, as it's implemented in Font.cpp
        // See https://github.com/wxWidgets/wxWidgets/blob/master/src/msw/font.cpp
        // void wxNativeFontInfo::SetFractionalPointSize(float pointSizeNew)
        wxNativeFontInfo nfi= *font.GetNativeFontInfo();
        float pointSizeNew  = scale * font.GetPointSize();
        nfi.lf.lfHeight     = nfi.GetLogFontHeightAtPPI(pointSizeNew, get_dpi_for_window(this));
        nfi.pointSize       = pointSizeNew;
        font = wxFont(nfi);
#else
        font.Scale(scale);
#endif //__WXMSW__
    }

    // wrap a string for the strings no longer then 55 symbols
    // return extent of the longest string
    int word_wrap_string(wxString& input)
    {
        size_t line_len = 55;// count of symbols in one line
        int idx = -1;
        size_t cur_len = 0;

        wxString longest_sub_string;
        auto get_longest_sub_string = [input](wxString &longest_sub_str, size_t cur_len, size_t i) {
            if (cur_len > longest_sub_str.Len())
                longest_sub_str = input.SubString(i - cur_len + 1, i);
        };

        for (size_t i = 0; i < input.Len(); i++)
        {
            cur_len++;
            if (input[i] == ' ')
                idx = i;
            if (input[i] == '\n')
            {
                get_longest_sub_string(longest_sub_string, cur_len, i);
                idx = -1;
                cur_len = 0;
            }
            if (cur_len >= line_len && idx >= 0)
            {
                get_longest_sub_string(longest_sub_string, cur_len, i);
                input[idx] = '\n';
                cur_len = i - static_cast<size_t>(idx);
            }
        }

        return GetTextExtent(longest_sub_string).GetX();
    }
};


#ifdef __linux__
bool static check_old_linux_datadir(const wxString& app_name) {
    // If we are on Linux and the datadir does not exist yet, look into the old
    // location where the datadir was before version 2.3. If we find it there,
    // tell the user that he might wanna migrate to the new location.
    // (https://github.com/prusa3d/PrusaSlicer/issues/2911)
    // To be precise, the datadir should exist, it is created when single instance
    // lock happens. Instead of checking for existence, check the contents.

    namespace fs = boost::filesystem;

    std::string new_path = Slic3r::data_dir();

    wxString dir;
    if (! wxGetEnv(wxS("XDG_CONFIG_HOME"), &dir) || dir.empty() )
        dir = wxFileName::GetHomeDir() + wxS("/.config");
    std::string default_path = (dir + "/" + app_name).ToUTF8().data();

    if (new_path != default_path) {
        // This happens when the user specifies a custom --datadir.
        // Do not show anything in that case.
        return true;
    }

    fs::path data_dir = fs::path(new_path);
    if (! fs::is_directory(data_dir))
        return true; // This should not happen.

    int file_count = std::distance(fs::directory_iterator(data_dir), fs::directory_iterator());

    if (file_count <= 1) { // just cache dir with an instance lock
        // BBS
    } else {
        // If the new directory exists, be silent. The user likely already saw the message.
    }
    return true;
}
#endif

struct FileWildcards {
    std::string_view              title;
    std::vector<std::string_view> file_extensions;
};

static const FileWildcards file_wildcards_by_type[FT_SIZE] = {
    /* FT_STEP */    { "STEP files"sv,      { ".stp"sv, ".step"sv } },
    /* FT_STL */     { "STL files"sv,       { ".stl"sv } },
    /* FT_OBJ */     { "OBJ files"sv,       { ".obj"sv } },
    /* FT_AMF */     { "AMF files"sv,       { ".amf"sv, ".zip.amf"sv, ".xml"sv } },
    /* FT_3MF */     { "3MF files"sv,       { ".3mf"sv } },
    /* FT_GCODE */   { "G-code files"sv,    { ".gcode"sv, ".3mf"sv } },
    /* FT_MODEL */   {"Supported files"sv,  {".3mf"sv, ".stl"sv, ".stp"sv, ".step"sv, ".svg"sv, ".amf"sv, ".obj"sv }},
    /* FT_PROJECT */ { "Project files"sv,   { ".3mf"sv} },
    /* FT_GALLERY */ { "Known files"sv,     { ".stl"sv, ".obj"sv } },

    /* FT_INI */     { "INI files"sv,       { ".ini"sv } },
    /* FT_SVG */     { "SVG files"sv,       { ".svg"sv } },
    /* FT_TEX */     { "Texture"sv,         { ".png"sv, ".svg"sv } },
    /* FT_SL1 */     { "Masked SLA files"sv, { ".sl1"sv, ".sl1s"sv } },
};

// This function produces a Win32 file dialog file template mask to be consumed by wxWidgets on all platforms.
// The function accepts a custom extension parameter. If the parameter is provided, the custom extension
// will be added as a fist to the list. This is important for a "file save" dialog on OSX, which strips
// an extension from the provided initial file name and substitutes it with the default extension (the first one in the template).
wxString file_wildcards(FileType file_type, const std::string &custom_extension)
{
    const FileWildcards& data = file_wildcards_by_type[file_type];
    std::string title;
    std::string mask;
    std::string custom_ext_lower;

    if (! custom_extension.empty()) {
        // Generate an extension into the title mask and into the list of extensions.
        custom_ext_lower = boost::to_lower_copy(custom_extension);
        const std::string custom_ext_upper = boost::to_upper_copy(custom_extension);
        if (custom_ext_lower == custom_extension) {
            // Add a lower case version.
            title = std::string("*") + custom_ext_lower;
            mask = title;
            // Add an upper case version.
            mask  += ";*";
            mask  += custom_ext_upper;
        } else if (custom_ext_upper == custom_extension) {
            // Add an upper case version.
            title = std::string("*") + custom_ext_upper;
            mask = title;
            // Add a lower case version.
            mask += ";*";
            mask += custom_ext_lower;
        } else {
            // Add the mixed case version only.
            title = std::string("*") + custom_extension;
            mask = title;
        }
    }

    for (const std::string_view &ext : data.file_extensions)
        // Only add an extension if it was not added first as the custom extension.
        if (ext != custom_ext_lower) {
            if (title.empty()) {
                title = "*";
                title += ext;
                mask  = title;
            } else {
                title += ", *";
                title += ext;
                mask  += ";*";
                mask  += ext;
            }
            mask += ";*";
            mask += boost::to_upper_copy(std::string(ext));
        }
    return GUI::format_wxstr("%s (%s)|%s", data.title, title, mask);
}

static std::string libslic3r_translate_callback(const char *s) { return wxGetTranslation(wxString(s, wxConvUTF8)).utf8_str().data(); }

#ifdef WIN32
#if !wxVERSION_EQUAL_OR_GREATER_THAN(3,1,3)
static void register_win32_dpi_event()
{
    enum { WM_DPICHANGED_ = 0x02e0 };

    wxWindow::MSWRegisterMessageHandler(WM_DPICHANGED_, [](wxWindow *win, WXUINT nMsg, WXWPARAM wParam, WXLPARAM lParam) {
        const int dpi = wParam & 0xffff;
        const auto rect = reinterpret_cast<PRECT>(lParam);
        const wxRect wxrect(wxPoint(rect->top, rect->left), wxPoint(rect->bottom, rect->right));

        DpiChangedEvent evt(EVT_DPI_CHANGED_SLICER, dpi, wxrect);
        win->GetEventHandler()->AddPendingEvent(evt);

        return true;
    });
}
#endif // !wxVERSION_EQUAL_OR_GREATER_THAN

static GUID GUID_DEVINTERFACE_HID = { 0x4D1E55B2, 0xF16F, 0x11CF, 0x88, 0xCB, 0x00, 0x11, 0x11, 0x00, 0x00, 0x30 };

static void register_win32_device_notification_event()
{
    wxWindow::MSWRegisterMessageHandler(WM_DEVICECHANGE, [](wxWindow *win, WXUINT /* nMsg */, WXWPARAM wParam, WXLPARAM lParam) {
        // Some messages are sent to top level windows by default, some messages are sent to only registered windows, and we explictely register on MainFrame only.
        auto main_frame = dynamic_cast<MainFrame*>(win);
        auto plater = (main_frame == nullptr) ? nullptr : main_frame->plater();
        if (plater == nullptr)
            // Maybe some other top level window like a dialog or maybe a pop-up menu?
            return true;
		PDEV_BROADCAST_HDR lpdb = (PDEV_BROADCAST_HDR)lParam;
        switch (wParam) {
        case DBT_DEVICEARRIVAL:
			if (lpdb->dbch_devicetype == DBT_DEVTYP_VOLUME)
		        plater->GetEventHandler()->AddPendingEvent(VolumeAttachedEvent(EVT_VOLUME_ATTACHED));
			else if (lpdb->dbch_devicetype == DBT_DEVTYP_DEVICEINTERFACE) {
				PDEV_BROADCAST_DEVICEINTERFACE lpdbi = (PDEV_BROADCAST_DEVICEINTERFACE)lpdb;
//				if (lpdbi->dbcc_classguid == GUID_DEVINTERFACE_VOLUME) {
//					printf("DBT_DEVICEARRIVAL %d - Media has arrived: %ws\n", msg_count, lpdbi->dbcc_name);
				if (lpdbi->dbcc_classguid == GUID_DEVINTERFACE_HID)
			        plater->GetEventHandler()->AddPendingEvent(HIDDeviceAttachedEvent(EVT_HID_DEVICE_ATTACHED, boost::nowide::narrow(lpdbi->dbcc_name)));
			}
            break;
		case DBT_DEVICEREMOVECOMPLETE:
			if (lpdb->dbch_devicetype == DBT_DEVTYP_VOLUME)
                plater->GetEventHandler()->AddPendingEvent(VolumeDetachedEvent(EVT_VOLUME_DETACHED));
			else if (lpdb->dbch_devicetype == DBT_DEVTYP_DEVICEINTERFACE) {
				PDEV_BROADCAST_DEVICEINTERFACE lpdbi = (PDEV_BROADCAST_DEVICEINTERFACE)lpdb;
//				if (lpdbi->dbcc_classguid == GUID_DEVINTERFACE_VOLUME)
//					printf("DBT_DEVICEARRIVAL %d - Media was removed: %ws\n", msg_count, lpdbi->dbcc_name);
				if (lpdbi->dbcc_classguid == GUID_DEVINTERFACE_HID)
        			plater->GetEventHandler()->AddPendingEvent(HIDDeviceDetachedEvent(EVT_HID_DEVICE_DETACHED, boost::nowide::narrow(lpdbi->dbcc_name)));
			}
			break;
        default:
            break;
        }
        return true;
    });

    wxWindow::MSWRegisterMessageHandler(MainFrame::WM_USER_MEDIACHANGED, [](wxWindow *win, WXUINT /* nMsg */, WXWPARAM wParam, WXLPARAM lParam) {
        // Some messages are sent to top level windows by default, some messages are sent to only registered windows, and we explictely register on MainFrame only.
        auto main_frame = dynamic_cast<MainFrame*>(win);
        auto plater = (main_frame == nullptr) ? nullptr : main_frame->plater();
        if (plater == nullptr)
            // Maybe some other top level window like a dialog or maybe a pop-up menu?
            return true;
        wchar_t sPath[MAX_PATH];
        if (lParam == SHCNE_MEDIAINSERTED || lParam == SHCNE_MEDIAREMOVED) {
            struct _ITEMIDLIST* pidl = *reinterpret_cast<struct _ITEMIDLIST**>(wParam);
            if (! SHGetPathFromIDList(pidl, sPath)) {
                BOOST_LOG_TRIVIAL(error) << "MediaInserted: SHGetPathFromIDList failed";
                return false;
            }
        }
        switch (lParam) {
        case SHCNE_MEDIAINSERTED:
        {
            //printf("SHCNE_MEDIAINSERTED %S\n", sPath);
            plater->GetEventHandler()->AddPendingEvent(VolumeAttachedEvent(EVT_VOLUME_ATTACHED));
            break;
        }
        case SHCNE_MEDIAREMOVED:
        {
            //printf("SHCNE_MEDIAREMOVED %S\n", sPath);
            plater->GetEventHandler()->AddPendingEvent(VolumeDetachedEvent(EVT_VOLUME_DETACHED));
            break;
        }
	    default:
//          printf("Unknown\n");
            break;
	    }
        return true;
    });

    wxWindow::MSWRegisterMessageHandler(WM_INPUT, [](wxWindow *win, WXUINT /* nMsg */, WXWPARAM wParam, WXLPARAM lParam) {
        auto main_frame = dynamic_cast<MainFrame*>(Slic3r::GUI::find_toplevel_parent(win));
        auto plater = (main_frame == nullptr) ? nullptr : main_frame->plater();
//        if (wParam == RIM_INPUTSINK && plater != nullptr && main_frame->IsActive()) {
        if (wParam == RIM_INPUT && plater != nullptr && main_frame->IsActive()) {
        RAWINPUT raw;
			UINT rawSize = sizeof(RAWINPUT);
			::GetRawInputData((HRAWINPUT)lParam, RID_INPUT, &raw, &rawSize, sizeof(RAWINPUTHEADER));
			if (raw.header.dwType == RIM_TYPEHID && plater->get_mouse3d_controller().handle_raw_input_win32(raw.data.hid.bRawData, raw.data.hid.dwSizeHid))
				return true;
		}
        return false;
    });

	//wxWindow::MSWRegisterMessageHandler(WM_COPYDATA, [](wxWindow* win, WXUINT /* nMsg */, WXWPARAM wParam, WXLPARAM lParam) {
	//	COPYDATASTRUCT* copy_data_structure = { 0 };
	//	copy_data_structure = (COPYDATASTRUCT*)lParam;
	//	if (copy_data_structure->dwData == 1) {
	//		LPCWSTR arguments = (LPCWSTR)copy_data_structure->lpData;
	//		Slic3r::GUI::wxGetApp().other_instance_message_handler()->handle_message(boost::nowide::narrow(arguments));
	//	}
	//	return true;
	//	});
}
#endif // WIN32

static void generic_exception_handle()
{
    // Note: Some wxWidgets APIs use wxLogError() to report errors, eg. wxImage
    // - see https://docs.wxwidgets.org/3.1/classwx_image.html#aa249e657259fe6518d68a5208b9043d0
    //
    // wxLogError typically goes around exception handling and display an error dialog some time
    // after an error is logged even if exception handling and OnExceptionInMainLoop() take place.
    // This is why we use wxLogError() here as well instead of a custom dialog, because it accumulates
    // errors if multiple have been collected and displays just one error message for all of them.
    // Otherwise we would get multiple error messages for one missing png, for example.
    //
    // If a custom error message window (or some other solution) were to be used, it would be necessary
    // to turn off wxLogError() usage in wx APIs, most notably in wxImage
    // - see https://docs.wxwidgets.org/trunk/classwx_image.html#aa32e5d3507cc0f8c3330135bc0befc6a
/*#ifdef WIN32
    //LPEXCEPTION_POINTERS exception_pointers = nullptr;
    __try {
        throw;
    }
    __except (CBaseException::UnhandledExceptionFilter2(GetExceptionInformation()), EXCEPTION_EXECUTE_HANDLER) {
    //__except (exception_pointers = GetExceptionInformation(), EXCEPTION_EXECUTE_HANDLER) {
    //    if (exception_pointers) {
    //        CBaseException::UnhandledExceptionFilter(exception_pointers);
    //    }
    //    else
            throw;
    }
#else*/
    try {
        throw;
    } catch (const std::bad_alloc& ex) {
        // bad_alloc in main thread is most likely fatal. Report immediately to the user (wxLogError would be delayed)
        // and terminate the app so it is at least certain to happen now.
<<<<<<< HEAD
        wxString errmsg = wxString::Format(_L("OrcaSlicer will terminate because of running out of memory."
=======
        BOOST_LOG_TRIVIAL(error) << boost::format("std::bad_alloc exception: %1%") % ex.what();
        flush_logs();
        wxString errmsg = wxString::Format(_L("BambuStudio will terminate because of running out of memory."
>>>>>>> 1f155868
                                              "It may be a bug. It will be appreciated if you report the issue to our team."));
        wxMessageBox(errmsg + "\n\n" + wxString(ex.what()), _L("Fatal error"), wxOK | wxICON_ERROR);

        std::terminate();
        //throw;
     } catch (const boost::io::bad_format_string& ex) {
<<<<<<< HEAD
        wxString errmsg = _L("OrcaSlicer will terminate because of a localization error. "
=======
        BOOST_LOG_TRIVIAL(error) << boost::format("Uncaught exception: %1%") % ex.what();
        flush_logs();
        wxString errmsg = _L("BambuStudio will terminate because of a localization error. "
>>>>>>> 1f155868
                             "It will be appreciated if you report the specific scenario this issue happened.");
        wxMessageBox(errmsg + "\n\n" + wxString(ex.what()), _L("Critical error"), wxOK | wxICON_ERROR);
        std::terminate();
        //throw;
    } catch (const std::exception& ex) {
        wxLogError(format_wxstr(_L("OrcaSlicer got an unhandled exception: %1%"), ex.what()));
        BOOST_LOG_TRIVIAL(error) << boost::format("Uncaught exception: %1%") % ex.what();
        flush_logs();
        throw;
    }
//#endif
}

static std::vector<std::string> split_str(const std::string& src, const std::string& separator)
{
    size_t pos;
    size_t start_pos = 0;
    vector<string> result_str;
    while ((pos = src.find(separator, start_pos)) != string::npos)
    {
        result_str.emplace_back(src.substr(start_pos, pos - start_pos));
        start_pos = pos + separator.size();
    }
    result_str.emplace_back(src.substr(start_pos, src.size() - pos - separator.size()));
    return result_str;
}

void GUI_App::post_init()
{
    assert(initialized());
    if (! this->initialized())
        throw Slic3r::RuntimeError("Calling post_init() while not yet initialized");

    bool switch_to_3d = false;
    if (!this->init_params->input_files.empty()) {


        BOOST_LOG_TRIVIAL(info) << __FUNCTION__ << boost::format(", init with input files, size %1%, input_gcode %2%")
            %this->init_params->input_files.size() %this->init_params->input_gcode;



        if (this->init_params->input_files.size() == 1 &&
            boost::starts_with(this->init_params->input_files.front(), "bambustudio://open")) {
            auto input_str_arr = split_str(this->init_params->input_files.front(), "bambustudio://open/?file=");

            std::string download_origin_url;
            for (auto input_str:input_str_arr) {
                if (!input_str.empty()) download_origin_url = input_str;
            }

            std::string download_file_url = url_decode(download_origin_url);
            BOOST_LOG_TRIVIAL(info) << __FUNCTION__ << download_file_url;
            if (!download_file_url.empty() && ( boost::starts_with(download_file_url, "http://") ||  boost::starts_with(download_file_url, "https://")) ) {
                request_model_download(download_origin_url);
            }
        }
        else {
            switch_to_3d = true;
            if (this->init_params->input_gcode) {
                mainframe->select_tab(size_t(MainFrame::tp3DEditor));
                plater_->select_view_3D("3D");
                this->plater()->load_gcode(from_u8(this->init_params->input_files.front()));
            }
            else {
                mainframe->select_tab(size_t(MainFrame::tp3DEditor));
                plater_->select_view_3D("3D");
                Plater::TakeSnapshot      snapshot(this->plater(), "Load Project", UndoRedo::SnapshotType::ProjectSeparator);
                const std::vector<size_t> res = this->plater()->load_files(this->init_params->input_files);
                if (!res.empty()) {
                    if (this->init_params->input_files.size() == 1) {
                        // Update application titlebar when opening a project file
                        const std::string& filename = this->init_params->input_files.front();
                        this->plater()->up_to_date(true, false);
                        this->plater()->up_to_date(true, true);
                        //BBS: remove amf logic as project
                        if (boost::algorithm::iends_with(filename, ".3mf"))
                            this->plater()->set_project_filename(from_u8(filename));
                    }
                }
            }
        }
    }

//#if BBL_HAS_FIRST_PAGE
    bool slow_bootup = false;
    if (app_config->get("slow_bootup") == "true") {
        slow_bootup = true;
        BOOST_LOG_TRIVIAL(info) << __FUNCTION__ << ", slow bootup, won't render gl here.";
    }
    if (!switch_to_3d) {
        BOOST_LOG_TRIVIAL(info) << __FUNCTION__ << ", begin load_gl_resources";
        mainframe->Freeze();
        plater_->canvas3D()->enable_render(false);
        mainframe->select_tab(size_t(MainFrame::tp3DEditor));
        plater_->select_view_3D("3D");
        //BBS init the opengl resource here
//#ifdef __linux__
        if (plater_->canvas3D()->get_wxglcanvas()->IsShownOnScreen()&&plater_->canvas3D()->make_current_for_postinit()) {
//#endif
            Size canvas_size = plater_->canvas3D()->get_canvas_size();
            wxGetApp().imgui()->set_display_size(static_cast<float>(canvas_size.get_width()), static_cast<float>(canvas_size.get_height()));
            BOOST_LOG_TRIVIAL(info) << __FUNCTION__ << ", start to init opengl";
            wxGetApp().init_opengl();

            BOOST_LOG_TRIVIAL(info) << __FUNCTION__ << ", finished init opengl";
            plater_->canvas3D()->init();

            BOOST_LOG_TRIVIAL(info) << __FUNCTION__ << ", finished init canvas3D";
            wxGetApp().imgui()->new_frame();

            BOOST_LOG_TRIVIAL(info) << __FUNCTION__ << ", finished init imgui frame";
            plater_->canvas3D()->enable_render(true);

            if (!slow_bootup) {
                BOOST_LOG_TRIVIAL(info) << __FUNCTION__ << ", start to render a first frame for test";
                plater_->canvas3D()->render(false);
                BOOST_LOG_TRIVIAL(info) << __FUNCTION__ << ", finished rendering a first frame for test";
            }
//#ifdef __linux__
        }
        else {
            BOOST_LOG_TRIVIAL(warning) << __FUNCTION__ << "Found glcontext not ready, postpone the init";
        }
//#endif
        if (is_editor())
            mainframe->select_tab(size_t(0));
        mainframe->Thaw();
        plater_->trigger_restore_project(1);
        BOOST_LOG_TRIVIAL(info) << __FUNCTION__ << ", end load_gl_resources";
    }
//#endif

    //BBS: remove GCodeViewer as seperate APP logic
    /*if (this->init_params->start_as_gcodeviewer) {
        if (! this->init_params->input_files.empty())
            this->plater()->load_gcode(wxString::FromUTF8(this->init_params->input_files[0].c_str()));
    }
    else
    {
        if (! this->init_params->preset_substitutions.empty())
            show_substitutions_info(this->init_params->preset_substitutions);

#if 0
        // Load the cummulative config over the currently active profiles.
        //FIXME if multiple configs are loaded, only the last one will have an effect.
        // We need to decide what to do about loading of separate presets (just print preset, just filament preset etc).
        // As of now only the full configs are supported here.
        if (!m_print_config.empty())
            this->gui->mainframe->load_config(m_print_config);
#endif
        if (! this->init_params->load_configs.empty())
            // Load the last config to give it a name at the UI. The name of the preset may be later
            // changed by loading an AMF or 3MF.
            //FIXME this is not strictly correct, as one may pass a print/filament/printer profile here instead of a full config.
            this->mainframe->load_config_file(this->init_params->load_configs.back());
        // If loading a 3MF file, the config is loaded from the last one.
        if (!this->init_params->input_files.empty()) {
            const std::vector<size_t> res = this->plater()->load_files(this->init_params->input_files);
            if (!res.empty() && this->init_params->input_files.size() == 1) {
                // Update application titlebar when opening a project file
                const std::string& filename = this->init_params->input_files.front();
                //BBS: remove amf logic as project
                if (boost::algorithm::iends_with(filename, ".3mf"))
                    this->plater()->set_project_filename(filename);
            }
        }
        if (! this->init_params->extra_config.empty())
            this->mainframe->load_config(this->init_params->extra_config);
    }*/

    // BBS: to be checked
#if 1
    // show "Did you know" notification
    if (app_config->get("show_hints") == "true" && !is_gcode_viewer()) {
        plater_->get_notification_manager()->push_hint_notification(false);
    }
#endif

<<<<<<< HEAD
    m_show_gcode_window = app_config->get("show_gcode_window") == "true";
=======
    //BBS: check crash log
    auto log_dir_path = boost::filesystem::path(data_dir()) / "log";
    if (boost::filesystem::exists(log_dir_path))
    {
        boost::filesystem::directory_iterator end_iter;
        for (boost::filesystem::directory_iterator iter(log_dir_path); iter != end_iter; ++iter)
        {
            std::string file_name = iter->path().stem().string();
            if (boost::starts_with(file_name, "crash")) {
                if (file_name.find("done") == std::string::npos) {
                    std::ifstream ifs(iter->path().string(), ios::in);
                    std::stringstream data;
                    data << ifs.rdbuf();
                    ifs.close();

                    NetworkAgent* agent = wxGetApp().getAgent();
                    json j;
                    j["time"] = file_name.substr(file_name.find("crash") + strlen("crash") + 1);
                    j["verion"] = std::string(SLIC3R_VERSION);
                    j["content"] = decode_path(data.str().c_str());
                    try {
                        if (agent) {
                            agent->track_event("studio_crash", j.dump());
                        }
                    }
                    catch (...) {}
                    std::string new_file_name = file_name.append("_done");
                    boost::filesystem::rename(iter->path(), iter->path().parent_path() / boost::filesystem::path(new_file_name + iter->path().extension().string()));
                }
            }
        }
    }

>>>>>>> 1f155868
    if (m_networking_need_update) {
        //updating networking
        int ret = updating_bambu_networking();
        if (!ret) {
            BOOST_LOG_TRIVIAL(info) << __FUNCTION__<<":networking plugin updated successfully";
            //restart_networking();
        }
        else {
            BOOST_LOG_TRIVIAL(error) << __FUNCTION__<<":networking plugin updated failed";
        }
    }

    // The extra CallAfter() is needed because of Mac, where this is the only way
    // to popup a modal dialog on start without screwing combo boxes.
    // This is ugly but I honestly found no better way to do it.
    // Neither wxShowEvent nor wxWindowCreateEvent work reliably.
    if (this->preset_updater) { // G-Code Viewer does not initialize preset_updater.
        BOOST_LOG_TRIVIAL(info) << "before check_updates";
        this->check_updates(false);
        BOOST_LOG_TRIVIAL(info) << "after check_updates";
        CallAfter([this] {
            bool cw_showed = this->config_wizard_startup();

            std::string http_url = get_http_url(app_config->get_country_code());
            std::string language = GUI::into_u8(current_language_code());
            std::string network_ver = Slic3r::NetworkAgent::get_version();
            bool        sys_preset  = app_config->get("sync_system_preset") == "true";
            this->preset_updater->sync(http_url, language, network_ver, sys_preset ? preset_bundle : nullptr);

            //BBS: check new version
<<<<<<< HEAD
            this->check_new_version_sf();
			//BBS: check privacy version
            if (is_user_login())
                this->check_privacy_version(0);
=======
            this->check_new_version();
            //BBS: check privacy version
            if (is_user_login()) {
                this->check_privacy_version(0);

                this->check_track_enable();
            }
>>>>>>> 1f155868
        });
    }

    if(!m_networking_need_update && m_agent) {
        m_agent->set_on_ssdp_msg_fn(
            [this](std::string json_str) {
                if (m_is_closing) {
                    return;
                }
                GUI::wxGetApp().CallAfter([this, json_str] {
                    if (m_device_manager) {
                        m_device_manager->on_machine_alive(json_str);
                    }
                    });
            }
        );
        m_agent->set_on_http_error_fn([this](unsigned int status, std::string body) {
            this->handle_http_error(status, body);
        });
        m_agent->start_discovery(true, false);
    }

    //update the plugin tips
    CallAfter([this] {
            mainframe->refresh_plugin_tips();
        });

    // update hms info
    CallAfter([this] {
            if (hms_query)
                hms_query->check_hms_info();
        });

    std::string functional_config_file = Slic3r::resources_dir() + "/config.json";
    DeviceManager::load_functional_config(encode_path(functional_config_file.c_str()));

    std::string filaments_blacklist_config_file = Slic3r::resources_dir() + "/printers/filaments_blacklist.json";
    DeviceManager::load_filaments_blacklist_config(encode_path(filaments_blacklist_config_file.c_str()));

    // remove old log files over LOG_FILES_MAX_NUM
    std::string log_addr = data_dir();
    if (!log_addr.empty()) {
        auto log_folder = boost::filesystem::path(log_addr) / "log";
        if (boost::filesystem::exists(log_folder)) {
           std::vector<std::pair<time_t, std::string>> files_vec;
           for (auto& it : boost::filesystem::directory_iterator(log_folder)) {
               auto temp_path = it.path();
               try {
                   std::time_t lw_t = boost::filesystem::last_write_time(temp_path) ;
                   files_vec.push_back({ lw_t, temp_path.filename().string() });
               } catch (const std::exception &ex) {
               }
           }
           std::sort(files_vec.begin(), files_vec.end(), [](
               std::pair<time_t, std::string> &a, std::pair<time_t, std::string> &b) {
               return a.first > b.first;
           });

           while (files_vec.size() > LOG_FILES_MAX_NUM) {
               auto full_path = log_folder / boost::filesystem::path(files_vec[files_vec.size() - 1].second);
               BOOST_LOG_TRIVIAL(info) << "delete log file over " << LOG_FILES_MAX_NUM << ", filename: "<< files_vec[files_vec.size() - 1].second;
               try {
                   boost::filesystem::remove(full_path);
               }
               catch (const std::exception& ex) {
                   BOOST_LOG_TRIVIAL(error) << "failed to delete log file: "<< files_vec[files_vec.size() - 1].second << ". Error: " << ex.what();
               }
               files_vec.pop_back();
           }
        }
    }
    BOOST_LOG_TRIVIAL(info) << "finished post_init";
//BBS: remove the single instance currently
/*#ifdef _WIN32
    // Sets window property to mainframe so other instances can indentify it.
    OtherInstanceMessageHandler::init_windows_properties(mainframe, m_instance_hash_int);
#endif //WIN32*/
}

wxDEFINE_EVENT(EVT_ENTER_FORCE_UPGRADE, wxCommandEvent);
wxDEFINE_EVENT(EVT_SHOW_NO_NEW_VERSION, wxCommandEvent);
wxDEFINE_EVENT(EVT_SHOW_DIALOG, wxCommandEvent);
wxDEFINE_EVENT(EVT_CONNECT_LAN_MODE_PRINT, wxCommandEvent);
IMPLEMENT_APP(GUI_App)

//BBS: remove GCodeViewer as seperate APP logic
//GUI_App::GUI_App(EAppMode mode)
GUI_App::GUI_App()
    : wxApp()
    //, m_app_mode(mode)
    , m_app_mode(EAppMode::Editor)
    , m_em_unit(10)
    , m_imgui(new ImGuiWrapper())
    , hms_query(new HMSQuery())
	, m_removable_drive_manager(std::make_unique<RemovableDriveManager>())
	//, m_other_instance_message_handler(std::make_unique<OtherInstanceMessageHandler>())
{
	//app config initializes early becasuse it is used in instance checking in BambuStudio.cpp
    this->init_app_config();
    this->init_download_path();

    reset_to_active();
}

void GUI_App::shutdown()
{
    BOOST_LOG_TRIVIAL(info) << "GUI_App::shutdown enter";

	if (m_removable_drive_manager) {
		removable_drive_manager()->shutdown();
	}

    // destroy login dialog
    if (login_dlg != nullptr) {
        BOOST_LOG_TRIVIAL(info) << __FUNCTION__<< boost::format(": destroy login dialog");
        delete login_dlg;
        login_dlg = nullptr;
    }

    if (m_is_recreating_gui) return;
    m_is_closing = true;
    stop_sync_user_preset();

    if (m_device_manager) {
        delete m_device_manager;
        m_device_manager = nullptr;
    }

    if (m_agent) {
        //BBS avoid a crash on mac platform
#ifdef __WINDOWS__
        m_agent->start_discovery(false, false);
#endif
        delete m_agent;
        m_agent = nullptr;
    }
    BOOST_LOG_TRIVIAL(info) << "GUI_App::shutdown exit";
}


std::string GUI_App::get_http_url(std::string country_code)
{
    std::string url;
    if (country_code == "US") {
        url = "https://api.bambulab.com/";
    }
    else if (country_code == "CN") {
        url = "https://api.bambulab.cn/";
    }
    else if (country_code == "ENV_CN_DEV") {
        url = "https://api-dev.bambu-lab.com/";
    }
    else if (country_code == "ENV_CN_QA") {
        url = "https://api-qa.bambu-lab.com/";
    }
    else if (country_code == "ENV_CN_PRE") {
        url = "https://api-pre.bambu-lab.com/";
    }
    else {
        url = "https://api.bambulab.com/";
    }

    url += "v1/iot-service/api/slicer/resource";
    return url;
}

std::string GUI_App::get_model_http_url(std::string country_code)
{
    std::string url;
    if (country_code == "US") {
        url = "https://makerhub.bambu-lab.com/";
    }
    else if (country_code == "CN") {
        url = "https://makerhub.bambu-lab.com/zh/";
    }
    else if (country_code == "ENV_CN_DEV") {
        url = "https://makerhub-dev.bambu-lab.com/";
    }
    else if (country_code == "ENV_CN_QA") {
        url = "https://makerhub-qa.bambu-lab.com/";
    }
    else if (country_code == "ENV_CN_PRE") {
        url = "https://makerhub-pre.bambu-lab.com/";
    }
    else {
        url = "https://makerhub.bambu-lab.com/";
    }

    return url;
}


std::string GUI_App::get_plugin_url(std::string name, std::string country_code)
{
    std::string url = get_http_url(country_code);

    std::string curr_version = SLIC3R_VERSION;
    std::string using_version = curr_version.substr(0, 9) + "00";
    if (name == "cameratools")
        using_version = curr_version.substr(0, 6) + "00.00";
    url += (boost::format("?slicer/%1%/cloud=%2%") % name % using_version).str();
    //url += (boost::format("?slicer/plugins/cloud=%1%") % "01.01.00.00").str();
    return url;
}

static std::string decode(std::string const& extra, std::string const& path = {}) {
    char const* p = extra.data();
    char const* e = p + extra.length();
    while (p + 4 < e) {
        boost::uint16_t len = ((boost::uint16_t)p[2]) | ((boost::uint16_t)p[3] << 8);
        if (p[0] == '\x75' && p[1] == '\x70' && len >= 5 && p + 4 + len < e && p[4] == '\x01') {
            return std::string(p + 9, p + 4 + len);
        }
        else {
            p += 4 + len;
        }
    }
    return Slic3r::decode_path(path.c_str());
}

int GUI_App::download_plugin(std::string name, std::string package_name, InstallProgressFn pro_fn, WasCancelledFn cancel_fn)
{
    int result = 0;
    json j;
    std::string err_msg;

    // get country_code
    AppConfig* app_config = wxGetApp().app_config;
    if (!app_config) {
        j["result"] = "failed";
        j["error_msg"] = "app_config is nullptr";
        if (m_agent) {
            m_agent->track_event("networkplugin_download", j.dump());
        }
        return -1;
    }

    BOOST_LOG_TRIVIAL(info) << "[download_plugin]: enter";
    m_networking_cancel_update = false;
    // get temp path
    fs::path target_file_path = (fs::temp_directory_path() / package_name);
    fs::path tmp_path = target_file_path;
    tmp_path += format(".%1%%2%", get_current_pid(), ".tmp");

    // get_url
    std::string  url = get_plugin_url(name, app_config->get_country_code());
    std::string download_url;
    Slic3r::Http http_url = Slic3r::Http::get(url);
    BOOST_LOG_TRIVIAL(info) << "[download_plugin]: check the plugin from " << url;
    http_url.timeout_connect(TIMEOUT_CONNECT)
        .timeout_max(TIMEOUT_RESPONSE)
        .on_complete(
        [&download_url](std::string body, unsigned status) {
            try {
                json j = json::parse(body);
                std::string message = j["message"].get<std::string>();

                if (message == "success") {
                    json resource = j.at("resources");
                    if (resource.is_array()) {
                        for (auto iter = resource.begin(); iter != resource.end(); iter++) {
                            Semver version;
                            std::string url;
                            std::string type;
                            std::string vendor;
                            std::string description;
                            for (auto sub_iter = iter.value().begin(); sub_iter != iter.value().end(); sub_iter++) {
                                if (boost::iequals(sub_iter.key(), "type")) {
                                    type = sub_iter.value();
                                    BOOST_LOG_TRIVIAL(info) << "[download_plugin]: get version of settings's type, " << sub_iter.value();
                                }
                                else if (boost::iequals(sub_iter.key(), "version")) {
                                    version = *(Semver::parse(sub_iter.value()));
                                }
                                else if (boost::iequals(sub_iter.key(), "description")) {
                                    description = sub_iter.value();
                                }
                                else if (boost::iequals(sub_iter.key(), "url")) {
                                    url = sub_iter.value();
                                }
                            }
                            BOOST_LOG_TRIVIAL(info) << "[download_plugin 1]: get type " << type << ", version " << version.to_string() << ", url " << url;
                            download_url = url;
                        }
                    }
                }
                else {
                    BOOST_LOG_TRIVIAL(info) << "[download_plugin 1]: get version of plugin failed, body=" << body;
                }
            }
            catch (...) {
                BOOST_LOG_TRIVIAL(error) << "[download_plugin 1]: catch unknown exception";
                ;
            }
        }).on_error(
            [&result, &err_msg](std::string body, std::string error, unsigned int status) {
                BOOST_LOG_TRIVIAL(error) << "[download_plugin 1] on_error: " << error<<", body = " << body;
                err_msg += "[download_plugin 1] on_error: " + error + ", body = " + body;
                result = -1;
        }).perform_sync();

    bool cancel = false;
    if (result < 0) {
        j["result"] = "failed";
        j["error_msg"] = err_msg;
        if (m_agent) {
            m_agent->track_event("networkplugin_download", j.dump());
        }
        if (pro_fn) pro_fn(InstallStatusDownloadFailed, 0, cancel);
        return result;
    }


    if (download_url.empty()) {
        BOOST_LOG_TRIVIAL(info) << "[download_plugin 1]: no available plugin found for this app version: " << SLIC3R_VERSION;
        if (pro_fn) pro_fn(InstallStatusDownloadFailed, 0, cancel);
        j["result"] = "failed";
        j["error_msg"] = "[download_plugin 1]: no available plugin found for this app version: " + std::string(SLIC3R_VERSION);
        if (m_agent) {
            m_agent->track_event("networkplugin_download", j.dump());
        }
        return -1;
    }
    else if (pro_fn) {
        pro_fn(InstallStatusNormal, 5, cancel);
    }

    if (m_networking_cancel_update || cancel) {
        BOOST_LOG_TRIVIAL(info) << boost::format("[download_plugin 1]: %1%, cancelled by user") % __LINE__;
        j["result"] = "failed";
        j["error_msg"] = (boost::format("[download_plugin 1]: %1%, cancelled by user") % __LINE__).str();
        if (m_agent) {
            m_agent->track_event("networkplugin_download", j.dump());
        }
        return -1;
    }
    BOOST_LOG_TRIVIAL(info) << "[download_plugin] get_url = " << download_url;

    // download
    Slic3r::Http http = Slic3r::Http::get(download_url);
    int reported_percent = 0;
    http.on_progress(
        [this, &pro_fn, cancel_fn, &result, &reported_percent, &err_msg](Slic3r::Http::Progress progress, bool& cancel) {
            int percent = 0;
            if (progress.dltotal != 0)
                percent = progress.dlnow * 50 / progress.dltotal;
            bool was_cancel = false;
            if (pro_fn && ((percent - reported_percent) >= 10)) {
                pro_fn(InstallStatusNormal, percent, was_cancel);
                reported_percent = percent;
                BOOST_LOG_TRIVIAL(info) << "[download_plugin 2] progress: " << reported_percent;
            }
            cancel = m_networking_cancel_update || was_cancel;
            if (cancel_fn)
                if (cancel_fn())
                    cancel = true;

            if (cancel) {
                err_msg += "[download_plugin] cancel";
                result = -1;
            }
        })
        .on_complete([&pro_fn, tmp_path, target_file_path](std::string body, unsigned status) {
            BOOST_LOG_TRIVIAL(info) << "[download_plugin 2] completed";
            bool cancel = false;
            int percent = 0;
            fs::fstream file(tmp_path, std::ios::out | std::ios::binary | std::ios::trunc);
            file.write(body.c_str(), body.size());
            file.close();
            fs::rename(tmp_path, target_file_path);
            if (pro_fn) pro_fn(InstallStatusDownloadCompleted, 80, cancel);
            })
        .on_error([&pro_fn, &result, &err_msg](std::string body, std::string error, unsigned int status) {
            bool cancel = false;
            if (pro_fn) pro_fn(InstallStatusDownloadFailed, 0, cancel);
            BOOST_LOG_TRIVIAL(error) << "[download_plugin 2] on_error: " << error<<", body = " << body;
            err_msg += "[download_plugin 2] on_error: " + error + ", body = " + body;
            result = -1;
        });
    http.perform_sync();
    j["result"] = result < 0 ? "failed" : "success";
    j["error_msg"] = err_msg;
    if (m_agent) {
        m_agent->track_event("networkplugin_download", j.dump());
    }
    return result;
}

int GUI_App::install_plugin(std::string name, std::string package_name, InstallProgressFn pro_fn, WasCancelledFn cancel_fn)
{
    bool cancel = false;
    std::string target_file_path = (fs::temp_directory_path() / package_name).string();

    BOOST_LOG_TRIVIAL(info) << "[install_plugin] enter";
    // get plugin folder
    std::string data_dir_str = data_dir();
    boost::filesystem::path data_dir_path(data_dir_str);
    auto plugin_folder = data_dir_path / name;
    //auto plugin_folder = boost::filesystem::path(wxStandardPaths::Get().GetUserDataDir().ToUTF8().data()) / "plugins";
    auto backup_folder = plugin_folder/"backup";
    if (!boost::filesystem::exists(plugin_folder)) {
        BOOST_LOG_TRIVIAL(info) << "[install_plugin] will create directory "<<plugin_folder.string();
        boost::filesystem::create_directory(plugin_folder);
    }
    if (!boost::filesystem::exists(backup_folder)) {
        BOOST_LOG_TRIVIAL(info) << __FUNCTION__ << boost::format(", will create directory %1%")%backup_folder.string();
        boost::filesystem::create_directory(backup_folder);
    }

    if (m_networking_cancel_update) {
        BOOST_LOG_TRIVIAL(info) << boost::format("[install_plugin]: %1%, cancelled by user")%__LINE__;
        return -1;
    }
    if (pro_fn) {
        pro_fn(InstallStatusNormal, 50, cancel);
    }
    // unzip
    mz_zip_archive archive;
    mz_zip_zero_struct(&archive);
    if (!open_zip_reader(&archive, target_file_path)) {
        BOOST_LOG_TRIVIAL(error) << boost::format("[install_plugin]: %1%, open zip file failed")%__LINE__;
        if (pro_fn) pro_fn(InstallStatusDownloadFailed, 0, cancel);
        return InstallStatusUnzipFailed;
    }

    mz_uint num_entries = mz_zip_reader_get_num_files(&archive);
    mz_zip_archive_file_stat stat;
    BOOST_LOG_TRIVIAL(error) << boost::format("[install_plugin]: %1%, got %2% files")%__LINE__ %num_entries;
    for (mz_uint i = 0; i < num_entries; i++) {
        if (m_networking_cancel_update || cancel) {
            BOOST_LOG_TRIVIAL(info) << boost::format("[install_plugin]: %1%, cancelled by user")%__LINE__;
            return -1;
        }
        if (mz_zip_reader_file_stat(&archive, i, &stat)) {
            if (stat.m_uncomp_size > 0) {
                std::string dest_file;
                if (stat.m_is_utf8) {
                    dest_file = stat.m_filename;
                }
                else {
                    std::string extra(1024, 0);
                    size_t n = mz_zip_reader_get_extra(&archive, stat.m_file_index, extra.data(), extra.size());
                    dest_file = decode(extra.substr(0, n), stat.m_filename);
                }
                auto dest_file_path = boost::filesystem::path(dest_file);
                dest_file = dest_file_path.filename().string();
                auto dest_path = boost::filesystem::path(plugin_folder.string() + "/" + dest_file);
                std::string dest_zip_file = encode_path(dest_path.string().c_str());
                try {
                    if (fs::exists(dest_path))
                        fs::remove(dest_path);
                    mz_bool res = mz_zip_reader_extract_to_file(&archive, stat.m_file_index, dest_zip_file.c_str(), 0);
                    BOOST_LOG_TRIVIAL(info) << __FUNCTION__ << boost::format(", extract  %1% from plugin zip %2%\n") % dest_file % stat.m_filename;
                    if (res == 0) {
                        mz_zip_error zip_error = mz_zip_get_last_error(&archive);
                        BOOST_LOG_TRIVIAL(error) << "[install_plugin]Archive read error:" << mz_zip_get_error_string(zip_error) << std::endl;
                        close_zip_reader(&archive);
                        if (pro_fn) {
                            pro_fn(InstallStatusUnzipFailed, 0, cancel);
                        }
                        return InstallStatusUnzipFailed;
                    }
                    else {
                        if (pro_fn) {
                            pro_fn(InstallStatusNormal, 50 + i/num_entries, cancel);
                        }
                        try {
                            auto backup_path = boost::filesystem::path(backup_folder.string() + "/" + dest_file);
                            if (fs::exists(backup_path))
                                fs::remove(backup_path);
                            std::string error_message;
                            CopyFileResult cfr = copy_file(dest_path.string(), backup_path.string(), error_message, false);
                            if (cfr != CopyFileResult::SUCCESS) {
                                BOOST_LOG_TRIVIAL(error) << "Copying to backup failed(" << cfr << "): " << error_message;
                            }
                        }
                        catch (const std::exception& e)
                        {
                            BOOST_LOG_TRIVIAL(error) << "Copying to backup failed: " << e.what();
                            //continue
                        }
                    }
                }
                catch (const std::exception& e)
                {
                    // ensure the zip archive is closed and rethrow the exception
                    close_zip_reader(&archive);
                    BOOST_LOG_TRIVIAL(error) << "[install_plugin]Archive read exception:"<<e.what();
                    if (pro_fn) {
                        pro_fn(InstallStatusUnzipFailed, 0, cancel);
                    }
                    return InstallStatusUnzipFailed;
                }
            }
        }
        else {
            BOOST_LOG_TRIVIAL(error) << boost::format("[install_plugin]: %1%, mz_zip_reader_file_stat for file %2% failed")%__LINE__%i;
        }
    }

    close_zip_reader(&archive);

    if (pro_fn)
        pro_fn(InstallStatusInstallCompleted, 100, cancel);
    if (name == "plugins")
        app_config->set_str("app", "installed_networking", "1");
    BOOST_LOG_TRIVIAL(info) << "[install_plugin] success";
    return 0;
}

void GUI_App::restart_networking()
{
    BOOST_LOG_TRIVIAL(info) << __FUNCTION__<< boost::format(" enter, mainframe %1%")%mainframe;
    on_init_network(true);
    if(m_agent) {
        init_networking_callbacks();
        m_agent->set_on_ssdp_msg_fn(
            [this](std::string json_str) {
                if (m_is_closing) {
                    return;
                }
                GUI::wxGetApp().CallAfter([this, json_str] {
                    if (m_device_manager) {
                        m_device_manager->on_machine_alive(json_str);
                    }
                    });
            }
        );
        m_agent->set_on_http_error_fn([this](unsigned int status, std::string body) {
            this->handle_http_error(status, body);
        });
        m_agent->start_discovery(true, false);
        if (mainframe)
            mainframe->refresh_plugin_tips();
        if (plater_)
            plater_->get_notification_manager()->bbl_close_plugin_install_notification();

        if (app_config->get("sync_user_preset") == "true") { start_sync_user_preset(); }
    }
    BOOST_LOG_TRIVIAL(info) << __FUNCTION__<< boost::format(" exit, m_agent=%1%")%m_agent;
}

void GUI_App::remove_old_networking_plugins()
{
    std::string data_dir_str = data_dir();
    boost::filesystem::path data_dir_path(data_dir_str);
    auto plugin_folder = data_dir_path / "plugins";
    //auto plugin_folder = boost::filesystem::path(wxStandardPaths::Get().GetUserDataDir().ToUTF8().data()) / "plugins";
    if (boost::filesystem::exists(plugin_folder)) {
        BOOST_LOG_TRIVIAL(info) << "[remove_old_networking_plugins] remove the directory "<<plugin_folder.string();
        try {
            fs::remove_all(plugin_folder);
        } catch (...) {
            BOOST_LOG_TRIVIAL(error) << "Failed  removing the plugins directory " << plugin_folder.string();
        }
    }
}

int GUI_App::updating_bambu_networking()
{
    DownloadProgressDialog dlg(_L("Downloading Bambu Network Plug-in"));
    dlg.ShowModal();
    return 0;
}

bool GUI_App::check_networking_version()
{
    std::string network_ver = Slic3r::NetworkAgent::get_version();
    if (!network_ver.empty()) {
        BOOST_LOG_TRIVIAL(info) << "get_network_agent_version=" << network_ver;
    }
    std::string studio_ver = SLIC3R_VERSION;
    if (network_ver.length() >= 8) {
        if (network_ver.substr(0,8) == studio_ver.substr(0,8)) {
            m_networking_compatible = true;
            return true;
        }
    }

    m_networking_compatible = false;
    return false;
}

bool GUI_App::is_compatibility_version()
{
    BOOST_LOG_TRIVIAL(info) << __FUNCTION__<< boost::format(": m_networking_compatible=%1%")%m_networking_compatible;
    return m_networking_compatible;
}

void GUI_App::cancel_networking_install()
{
    m_networking_cancel_update = true;
    BOOST_LOG_TRIVIAL(info) << __FUNCTION__<< boost::format(": plugin install cancelled!");
}

void GUI_App::init_networking_callbacks()
{
    BOOST_LOG_TRIVIAL(info) << __FUNCTION__<< boost::format(": enter, m_agent=%1%")%m_agent;
    if (m_agent) {
        //set callbacks
        //m_agent->set_on_user_login_fn([this](int online_login, bool login) {
        //    GUI::wxGetApp().request_user_handle(online_login);
        //    });

        m_agent->set_on_server_connected_fn([this]() {
            if (m_is_closing) {
                return;
            }
            GUI::wxGetApp().CallAfter([this] {
                if (m_is_closing)
                    return;
                BOOST_LOG_TRIVIAL(trace) << "static: server connected";
                m_agent->set_user_selected_machine(m_agent->get_user_selected_machine());
                });
            });

        m_agent->set_on_printer_connected_fn([this](std::string dev_id) {
            if (m_is_closing) {
                return;
            }
            GUI::wxGetApp().CallAfter([this, dev_id] {
                if (m_is_closing)
                    return;
                /* request_pushing */
                MachineObject* obj = m_device_manager->get_my_machine(dev_id);
                if (obj) {
                    obj->command_request_push_all();
                    obj->command_get_version();
                }
                });
            });

        m_agent->set_get_country_code_fn([this]() {
            if (app_config)
                return app_config->get_country_code();
            return std::string();
            }
        );

        m_agent->set_on_local_connect_fn(
            [this](int state, std::string dev_id, std::string msg) {
                if (m_is_closing) {
                    return;
                }
                CallAfter([this, state, dev_id, msg] {
                    if (m_is_closing) {
                        return;
                    }
                    /* request_pushing */
                    MachineObject* obj = m_device_manager->get_my_machine(dev_id);
                    wxCommandEvent event(EVT_CONNECT_LAN_MODE_PRINT);

                    if (obj) {
                        
                        if (obj->is_lan_mode_printer()) {
                            if (state == ConnectStatus::ConnectStatusOk) {
                                obj->command_request_push_all();
                                obj->command_get_version();
                                event.SetInt(1);
                                event.SetString(obj->dev_id);
                            } else if (state == ConnectStatus::ConnectStatusFailed) {
                                obj->set_access_code("");
                                obj->set_user_access_code("");
                                m_device_manager->set_selected_machine("", true);
                                wxString text;
                                if (msg == "5") {
                                    text = wxString::Format(_L("Incorrect password"));
                                    wxGetApp().show_dialog(text);
                                } else {
                                    text = wxString::Format(_L("Connect %s failed! [SN:%s, code=%s]"), from_u8(obj->dev_name), obj->dev_id, msg);
                                    wxGetApp().show_dialog(text);
                                }
                                event.SetInt(0);
                            } else if (state == ConnectStatus::ConnectStatusLost) {
                                m_device_manager->set_selected_machine("", true);
                                event.SetInt(0);
                                BOOST_LOG_TRIVIAL(info) << "set_on_local_connect_fn: state = lost";
                            } else {
                                event.SetInt(0);
                                BOOST_LOG_TRIVIAL(info) << "set_on_local_connect_fn: state = " << state;
                            }

                            obj->set_lan_mode_connection_state(false);
                        }
                    }
                    event.SetEventObject(this);
                    wxPostEvent(this, event);
                });
            }
        );

        auto message_arrive_fn = [this](std::string dev_id, std::string msg) {
            if (m_is_closing) {
                return;
            }
            CallAfter([this, dev_id, msg] {
                if (m_is_closing)
                    return;
                MachineObject* obj = this->m_device_manager->get_user_machine(dev_id);
                if (obj) {
                    obj->is_ams_need_update = false;
                    obj->parse_json(msg);

                    auto sel = this->m_device_manager->get_selected_machine();
                    if ((sel == obj || sel == nullptr) && obj->is_ams_need_update) {
                        GUI::wxGetApp().sidebar().load_ams_list(obj->dev_id, obj->amsList);
                    }
                }
            });
        };

        m_agent->set_on_message_fn(message_arrive_fn);

        auto lan_message_arrive_fn = [this](std::string dev_id, std::string msg) {
            if (m_is_closing) {
                return;
            }
            CallAfter([this, dev_id, msg] {
                if (m_is_closing)
                    return;

                MachineObject* obj = m_device_manager->get_my_machine(dev_id);
                if (!obj || !obj->is_lan_mode_printer()) {
                    obj = m_device_manager->get_local_machine(dev_id);
                }

                if (obj) {
                    obj->parse_json(msg);
                    if (this->m_device_manager->get_selected_machine() == obj && obj->is_ams_need_update) {
                        GUI::wxGetApp().sidebar().load_ams_list(obj->dev_id, obj->amsList);
                    }
                }
                });
        };
        m_agent->set_on_local_message_fn(lan_message_arrive_fn);
    }
    BOOST_LOG_TRIVIAL(info) << __FUNCTION__<< boost::format(": exit, m_agent=%1%")%m_agent;
}

GUI_App::~GUI_App()
{
    BOOST_LOG_TRIVIAL(info) << __FUNCTION__<< boost::format(": enter");
    if (app_config != nullptr) {
        BOOST_LOG_TRIVIAL(info) << __FUNCTION__<< boost::format(": destroy app_config");
        delete app_config;
    }

    if (preset_bundle != nullptr) {
        BOOST_LOG_TRIVIAL(info) << __FUNCTION__<< boost::format(": destroy preset_bundle");
        delete preset_bundle;
    }

    if (preset_updater != nullptr) {
        BOOST_LOG_TRIVIAL(info) << __FUNCTION__<< boost::format(": destroy preset updater");
        delete preset_updater;
    }

    BOOST_LOG_TRIVIAL(info) << __FUNCTION__<< boost::format(": exit");
}

// If formatted for github, plaintext with OpenGL extensions enclosed into <details>.
// Otherwise HTML formatted for the system info dialog.
std::string GUI_App::get_gl_info(bool for_github)
{
    return OpenGLManager::get_gl_info().to_string(for_github);
}

wxGLContext* GUI_App::init_glcontext(wxGLCanvas& canvas)
{
    return m_opengl_mgr.init_glcontext(canvas);
}

bool GUI_App::init_opengl()
{
#ifdef __linux__
    bool status = m_opengl_mgr.init_gl();
    m_opengl_initialized = true;
    return status;
#else
    return m_opengl_mgr.init_gl();
#endif
}

// gets path to PrusaSlicer.ini, returns semver from first line comment
static boost::optional<Semver> parse_semver_from_ini(std::string path)
{
    std::ifstream stream(path);
    std::stringstream buffer;
    buffer << stream.rdbuf();
    std::string body = buffer.str();
    size_t start = body.find("OrcaSlicer ");
    if (start == std::string::npos) {
        start = body.find("BambuStudio ");
        if (start == std::string::npos)
            return boost::none;
    }
    body = body.substr(start + 12);
    size_t end = body.find_first_of(" \n");
    if (end < body.size())
        body.resize(end);
    return Semver::parse(body);
}

void GUI_App::init_download_path()
{
    std::string down_path = app_config->get("download_path");

    if (down_path.empty()) {
        std::string user_down_path = wxStandardPaths::Get().GetUserDir(wxStandardPaths::Dir_Downloads).ToUTF8().data();
        app_config->set("download_path", user_down_path);
    }
    else {
        fs::path dp(down_path);
        if (!fs::exists(dp)) {

            std::string user_down_path = wxStandardPaths::Get().GetUserDir(wxStandardPaths::Dir_Downloads).ToUTF8().data();
            app_config->set("download_path", user_down_path);
        }
    }
}

void GUI_App::init_app_config()
{
	// Profiles for the alpha are stored into the PrusaSlicer-alpha directory to not mix with the current release.
    SetAppName(SLIC3R_APP_KEY);
//	SetAppName(SLIC3R_APP_KEY "-alpha");
//  SetAppName(SLIC3R_APP_KEY "-beta");
//	SetAppDisplayName(SLIC3R_APP_NAME);

	// Set the Slic3r data directory at the Slic3r XS module.
	// Unix: ~/ .Slic3r
	// Windows : "C:\Users\username\AppData\Roaming\Slic3r" or "C:\Documents and Settings\username\Application Data\Slic3r"
	// Mac : "~/Library/Application Support/Slic3r"

    if (data_dir().empty()) {
        boost::filesystem::path data_dir_path;
        #ifndef __linux__
            std::string data_dir = wxStandardPaths::Get().GetUserDataDir().ToUTF8().data();
            //BBS create folder if not exists
            data_dir_path = boost::filesystem::path(data_dir);
            set_data_dir(data_dir);
        #else
            // Since version 2.3, config dir on Linux is in ${XDG_CONFIG_HOME}.
            // https://github.com/prusa3d/PrusaSlicer/issues/2911
            wxString dir;
            if (! wxGetEnv(wxS("XDG_CONFIG_HOME"), &dir) || dir.empty() )
                dir = wxFileName::GetHomeDir() + wxS("/.config");
            set_data_dir((dir + "/" + GetAppName()).ToUTF8().data());
            data_dir_path = boost::filesystem::path(data_dir());
        #endif
        if (!boost::filesystem::exists(data_dir_path)){
            auto older_data_dir = data_dir_path.parent_path() / "BambuStudio-SoftFever";
            if(boost::filesystem::exists(older_data_dir)){
                copy_directory_recursively(older_data_dir,data_dir_path);
                boost::system::error_code ec;
                boost::filesystem::rename(data_dir_path / "BambuStudio.conf", data_dir_path / "OrcaSlicer.conf", ec);
                boost::filesystem::rename(data_dir_path / "BambuStudio.conf.bak", data_dir_path / "OrcaSlicer.conf.bak", ec);
            }
            else
                boost::filesystem::create_directory(data_dir_path);
        }
    } else {
        m_datadir_redefined = true;
    }

    // start log here
    std::time_t       t        = std::time(0);
    std::tm *         now_time = std::localtime(&t);
    std::stringstream buf;
    buf << std::put_time(now_time, "debug_%a_%b_%d_%H_%M_%S_");
    buf << get_current_pid() << ".log";
    std::string log_filename = buf.str();
#if !BBL_RELEASE_TO_PUBLIC
    set_log_path_and_level(log_filename, 5);
#else
    set_log_path_and_level(log_filename, 3);
#endif

    //BBS: remove GCodeViewer as seperate APP logic
	if (!app_config)
        app_config = new AppConfig();
        //app_config = new AppConfig(is_editor() ? AppConfig::EAppMode::Editor : AppConfig::EAppMode::GCodeViewer);

	// load settings
	m_app_conf_exists = app_config->exists();
	if (m_app_conf_exists) {
        std::string error = app_config->load();
        if (!error.empty()) {
            // Error while parsing config file. We'll customize the error message and rethrow to be displayed.
            throw Slic3r::RuntimeError(
                _u8L("OrcaSlicer configuration file may be corrupted and is not abled to be parsed."
                     "Please delete the file and try again.") +
                "\n\n" + app_config->config_path() + "\n\n" + error);
        }
        // Save orig_version here, so its empty if no app_config existed before this run.
        m_last_config_version = app_config->orig_version();//parse_semver_from_ini(app_config->config_path());
    }
    else {
#ifdef _WIN32
        // update associate files from registry information
        if (is_associate_files(L"3mf")) {
            app_config->set("associate_3mf", "true");
        }
        if (is_associate_files(L"stl")) {
            app_config->set("associate_stl", "true");
        }
        if (is_associate_files(L"step") && is_associate_files(L"stp")) {
            app_config->set("associate_step", "true");
        }
#endif // _WIN32
    }
}

// returns true if found newer version and user agreed to use it
bool GUI_App::check_older_app_config(Semver current_version, bool backup)
{
    //BBS: current no need these logic
    return false;
}

void GUI_App::copy_older_config()
{
    preset_bundle->copy_files(m_older_data_dir_path);
}

std::map<std::string, std::string> GUI_App::get_extra_header()
{
    std::map<std::string, std::string> extra_headers;
    extra_headers.insert(std::make_pair("X-BBL-Client-Type", "slicer"));
    extra_headers.insert(std::make_pair("X-BBL-Client-Name", SLIC3R_APP_NAME));
    extra_headers.insert(std::make_pair("X-BBL-Client-Version", VersionInfo::convert_full_version(SLIC3R_VERSION)));
#if defined(__WINDOWS__)
    extra_headers.insert(std::make_pair("X-BBL-OS-Type", "windows"));
#elif defined(__APPLE__)
    extra_headers.insert(std::make_pair("X-BBL-OS-Type", "macos"));
#elif defined(__LINUX__)
    extra_headers.insert(std::make_pair("X-BBL-OS-Type", "linux"));
#endif
    int major = 0, minor = 0, micro = 0;
    wxGetOsVersion(&major, &minor, &micro);
    std::string os_version = (boost::format("%1%.%2%.%3%") % major % minor % micro).str();
    extra_headers.insert(std::make_pair("X-BBL-OS-Version", os_version));
    if (app_config)
        extra_headers.insert(std::make_pair("X-BBL-Device-ID", app_config->get("slicer_uuid")));
    extra_headers.insert(std::make_pair("X-BBL-Language", convert_studio_language_to_api(app_config->get("language"))));
    return extra_headers;
}

//BBS
void GUI_App::init_http_extra_header()
{
    std::map<std::string, std::string> extra_headers = get_extra_header();

    if (m_agent)
        m_agent->set_extra_http_header(extra_headers);
}

void GUI_App::update_http_extra_header()
{
    std::map<std::string, std::string> extra_headers = get_extra_header();
    Slic3r::Http::set_extra_headers(extra_headers);
    if (m_agent)
        m_agent->set_extra_http_header(extra_headers);
}

std::string GUI_App::get_local_models_path()
{
    std::string local_path = "";
    if (data_dir().empty()) {
        return local_path;
    }

    auto models_folder = (boost::filesystem::path(data_dir()) / "models");
    local_path = models_folder.string();

    if (!fs::exists(models_folder)) {
        if (!fs::create_directory(models_folder)) {
            local_path = "";
        }
        BOOST_LOG_TRIVIAL(info) << "create models folder:" << models_folder.string();
    }
    return local_path;
}

/*void GUI_App::init_single_instance_checker(const std::string &name, const std::string &path)
{
    BOOST_LOG_TRIVIAL(debug) << "init wx instance checker " << name << " "<< path;
    m_single_instance_checker = std::make_unique<wxSingleInstanceChecker>(boost::nowide::widen(name), boost::nowide::widen(path));
}*/

bool GUI_App::OnInit()
{
    try {
        return on_init_inner();
    } catch (const std::exception&) {
        generic_exception_handle();
        return false;
    }
}

bool GUI_App::on_init_inner()
{
    // Set initialization of image handlers before any UI actions - See GH issue #7469
    wxInitAllImageHandlers();
#ifdef NDEBUG
    wxImage::SetDefaultLoadFlags(0); // ignore waring in release build
#endif

#if defined(_WIN32) && ! defined(_WIN64)
    // BBS: remove 32bit build prompt
    // Win32 32bit build.
#endif // _WIN64

    // Forcing back menu icons under gtk2 and gtk3. Solution is based on:
    // https://docs.gtk.org/gtk3/class.Settings.html
    // see also https://docs.wxwidgets.org/3.0/classwx_menu_item.html#a2b5d6bcb820b992b1e4709facbf6d4fb
    // TODO: Find workaround for GTK4
#if defined(__WXGTK20__) || defined(__WXGTK3__)
    g_object_set (gtk_settings_get_default (), "gtk-menu-images", TRUE, NULL);
#endif

#ifdef WIN32
    //BBS set crash log folder
    CBaseException::set_log_folder(data_dir());
#endif

    wxGetApp().Bind(wxEVT_QUERY_END_SESSION, [this](auto & e) {
        BOOST_LOG_TRIVIAL(info) << __FUNCTION__<< "received wxEVT_QUERY_END_SESSION";
        if (mainframe) {
            wxCloseEvent e2(wxEVT_CLOSE_WINDOW);
            e2.SetCanVeto(true);
            mainframe->GetEventHandler()->ProcessEvent(e2);
            if (e2.GetVeto()) {
                e.Veto();
                return;
            }
        }
        for (auto d : dialogStack)
            d->EndModal(wxID_ABORT);
    });

    std::map<std::string, std::string> extra_headers = get_extra_header();
    Slic3r::Http::set_extra_headers(extra_headers);

    // Verify resources path
    const wxString resources_dir = from_u8(Slic3r::resources_dir());
    wxCHECK_MSG(wxDirExists(resources_dir), false,
        wxString::Format("Resources path does not exist or is not a directory: %s", resources_dir));

#ifdef __linux__
    if (! check_old_linux_datadir(GetAppName())) {
        std::cerr << "Quitting, user chose to move their data to new location." << std::endl;
        return false;
    }
#endif

    // Enable this to get the default Win32 COMCTRL32 behavior of static boxes.
//    wxSystemOptions::SetOption("msw.staticbox.optimized-paint", 0);
    // Enable this to disable Windows Vista themes for all wxNotebooks. The themes seem to lead to terrible
    // performance when working on high resolution multi-display setups.
//    wxSystemOptions::SetOption("msw.notebook.themed-background", 0);

//     Slic3r::debugf "wxWidgets version %s, Wx version %s\n", wxVERSION_STRING, wxVERSION;
    if (is_editor()) {
        std::string msg = Slic3r::Http::tls_global_init();
        std::string ssl_cert_store = app_config->get("tls_accepted_cert_store_location");
        bool ssl_accept = app_config->get("tls_cert_store_accepted") == "yes" && ssl_cert_store == Slic3r::Http::tls_system_cert_store();

        if (!msg.empty() && !ssl_accept) {
            RichMessageDialog
                dlg(nullptr,
                    wxString::Format(_L("%s\nDo you want to continue?"), msg),
                    "OrcaSlicer", wxICON_QUESTION | wxYES_NO);
            dlg.ShowCheckBox(_L("Remember my choice"));
            if (dlg.ShowModal() != wxID_YES) return false;

            app_config->set("tls_cert_store_accepted",
                dlg.IsCheckBoxChecked() ? "yes" : "no");
            app_config->set("tls_accepted_cert_store_location",
                dlg.IsCheckBoxChecked() ? Slic3r::Http::tls_system_cert_store() : "");
        }
    }

    // !!! Initialization of UI settings as a language, application color mode, fonts... have to be done before first UI action.
    // Like here, before the show InfoDialog in check_older_app_config()

    // If load_language() fails, the application closes.
    load_language(wxString(), true);
#ifdef _MSW_DARK_MODE

#ifdef __APPLE__
    wxSystemAppearance app = wxSystemSettings::GetAppearance();
    GUI::wxGetApp().app_config->set("dark_color_mode", app.IsDark() ? "1" : "0");
    GUI::wxGetApp().app_config->save();
#endif // __APPLE__


    bool init_dark_color_mode = dark_mode();
    bool init_sys_menu_enabled = app_config->get("sys_menu_enabled") == "1";
#ifdef __WINDOWS__
     NppDarkMode::InitDarkMode(init_dark_color_mode, init_sys_menu_enabled);
#endif // __WINDOWS__

#endif
    // initialize label colors and fonts
    init_label_colours();
    init_fonts();
    wxGetApp().Update_dark_mode_flag();


#ifdef _MSW_DARK_MODE
    // app_config can be updated in check_older_app_config(), so check if dark_color_mode and sys_menu_enabled was changed
    if (bool new_dark_color_mode = dark_mode();
        init_dark_color_mode != new_dark_color_mode) {

#ifdef __WINDOWS__
        NppDarkMode::SetDarkMode(new_dark_color_mode);
#endif // __WINDOWS__

        init_label_colours();
        //update_label_colours_from_appconfig();
    }
    if (bool new_sys_menu_enabled = app_config->get("sys_menu_enabled") == "1";
        init_sys_menu_enabled != new_sys_menu_enabled)
#ifdef __WINDOWS__
        NppDarkMode::SetSystemMenuForApp(new_sys_menu_enabled);
#endif
#endif

    if (m_last_config_version) {
        int last_major = m_last_config_version->maj();
        int last_minor = m_last_config_version->min();
        int last_patch = m_last_config_version->patch()/100;
        std::string studio_ver = SLIC3R_VERSION;
        int cur_major = atoi(studio_ver.substr(0,2).c_str());
        int cur_minor = atoi(studio_ver.substr(3,2).c_str());
        int cur_patch = atoi(studio_ver.substr(6,2).c_str());
        BOOST_LOG_TRIVIAL(info) << boost::format("last app version {%1%.%2%.%3%}, current version {%4%.%5%.%6%}")
            %last_major%last_minor%last_patch%cur_major%cur_minor%cur_patch;
        if ((last_major != cur_major)
            ||(last_minor != cur_minor)
            ||(last_patch != cur_patch)) {
            remove_old_networking_plugins();
        }
    }

    app_config->set("version", SLIC3R_VERSION);
    app_config->save();

    BBLSplashScreen * scrn = nullptr;
    const bool show_splash_screen = true;
    if (show_splash_screen) {
        // make a bitmap with dark grey banner on the left side
        //BBS make BBL splash screen bitmap
        wxBitmap bmp = BBLSplashScreen::MakeBitmap();
        // Detect position (display) to show the splash screen
        // Now this position is equal to the mainframe position
        wxPoint splashscreen_pos = wxDefaultPosition;
        if (app_config->has("window_mainframe")) {
            auto metrics = WindowMetrics::deserialize(app_config->get("window_mainframe"));
            if (metrics)
                splashscreen_pos = metrics->get_rect().GetPosition();
        }

        BOOST_LOG_TRIVIAL(info) << "begin to show the splash screen...";
        //BBS use BBL splashScreen
        scrn = new BBLSplashScreen(bmp, wxSPLASH_CENTRE_ON_SCREEN | wxSPLASH_TIMEOUT, 10000, splashscreen_pos);
#ifndef __linux__
        wxYield();
#endif
        scrn->SetText(_L("Loading configuration")+ dots);
    }

    BOOST_LOG_TRIVIAL(info) << "loading systen presets...";
    preset_bundle = new PresetBundle();

    // just checking for existence of Slic3r::data_dir is not enough : it may be an empty directory
    // supplied as argument to --datadir; in that case we should still run the wizard
    preset_bundle->setup_directories();


    if (m_init_app_config_from_older)
        copy_older_config();

    if (is_editor()) {
#ifdef __WXMSW__
        if (app_config->get("associate_3mf") == "true")
            associate_files(L"3mf");
        if (app_config->get("associate_stl") == "true")
            associate_files(L"stl");
        if (app_config->get("associate_step") == "true") {
            associate_files(L"step");
            associate_files(L"stp");
        }
        if (app_config->get("associate_gcode") == "true")
            associate_files(L"gcode");
#endif // __WXMSW__

        preset_updater = new PresetUpdater();
        Bind(EVT_SLIC3R_VERSION_ONLINE, [this](const wxCommandEvent& evt) {
            if (this->plater_ != nullptr) {
                // this->plater_->get_notification_manager()->push_notification(NotificationType::NewAppAvailable);
                //BBS show msg box to download new version
               /* wxString tips = wxString::Format(_L("Click to download new version in default browser: %s"), version_info.version_str);
                DownloadDialog dialog(this->mainframe,
                    tips,
                    _L("New version of Orca Slicer"),
                    false,
                    wxCENTER | wxICON_INFORMATION);


                dialog.SetExtendedMessage(extmsg);*/

                std::string skip_version_str = this->app_config->get("app", "skip_version");
                bool skip_this_version = false;
                if (!skip_version_str.empty()) {
                    BOOST_LOG_TRIVIAL(info) << "new version = " << version_info.version_str << ", skip version = " << skip_version_str;
                    if (version_info.version_str <= skip_version_str) {
                        skip_this_version = true;
                    } else {
                        app_config->set("skip_version", "");
                        skip_this_version = false;
                    }
                }
                if (!skip_this_version
                    || evt.GetInt() != 0) {
                    UpdateVersionDialog dialog(this->mainframe);
                    wxString            extmsg = wxString::FromUTF8(version_info.description);
                    dialog.update_version_info(extmsg, version_info.version_str);
                    //dialog.update_version_info(version_info.description);
                    if (evt.GetInt() != 0) {
                        dialog.m_remind_choice->Hide();
                    }
                    switch (dialog.ShowModal())
                    {
                    case wxID_YES:
                        wxLaunchDefaultBrowser(version_info.url);
                        break;
                    case wxID_NO:
                        break;
                    default:
                        ;
                    }
                }
            }
            });

        Bind(EVT_ENTER_FORCE_UPGRADE, [this](const wxCommandEvent& evt) {
                wxString      version_str = wxString::FromUTF8(this->app_config->get("upgrade", "version"));
                wxString      description_text = wxString::FromUTF8(this->app_config->get("upgrade", "description"));
                std::string   download_url = this->app_config->get("upgrade", "url");
                wxString tips = wxString::Format(_L("Click to download new version in default browser: %s"), version_str);
                DownloadDialog dialog(this->mainframe,
                    tips,
                    _L("The Orca Slicer needs an upgrade"),
                    false,
                    wxCENTER | wxICON_INFORMATION);
                dialog.SetExtendedMessage(description_text);

                int result = dialog.ShowModal();
                switch (result)
                {
                 case wxID_YES:
                     wxLaunchDefaultBrowser(download_url);
                     break;
                 case wxID_NO:
                     wxGetApp().mainframe->Close(true);
                     break;
                 default:
                     wxGetApp().mainframe->Close(true);
                }
            });

        Bind(EVT_SHOW_NO_NEW_VERSION, [this](const wxCommandEvent& evt) {
            wxString msg = _L("This is the newest version.");
            InfoDialog dlg(nullptr, _L("Info"), msg);
            dlg.ShowModal();
        });

        Bind(EVT_SHOW_DIALOG, [this](const wxCommandEvent& evt) {
            wxString msg = evt.GetString();
            InfoDialog dlg(this->mainframe, _L("Info"), msg);
            dlg.ShowModal();

            /*wxString text = evt.GetString();
            Slic3r::GUI::MessageDialog msg_dlg(this->mainframe, text, "", wxAPPLY | wxOK);
            msg_dlg.ShowModal();*/
        });
    }
    else {
#ifdef __WXMSW__
        if (app_config->get("associate_gcode") == "true")
            associate_files(L"gcode");
#endif // __WXMSW__
    }

    // Suppress the '- default -' presets.
    preset_bundle->set_default_suppressed(true);

    Bind(EVT_SET_SELECTED_MACHINE, &GUI_App::on_set_selected_machine, this);
    Bind(EVT_USER_LOGIN, &GUI_App::on_user_login, this);
    Bind(EVT_USER_LOGIN_HANDLE, &GUI_App::on_user_login_handle, this);
    Bind(EVT_CHECK_PRIVACY_VER, &GUI_App::on_check_privacy_update, this);
    Bind(EVT_CHECK_PRIVACY_SHOW, &GUI_App::show_check_privacy_dlg, this);

    Bind(EVT_SHOW_IP_DIALOG, &GUI_App::show_ip_address_enter_dialog_handler, this);

    Bind(EVT_SHOW_IP_DIALOG, &GUI_App::show_ip_address_enter_dialog_handler, this);

    copy_network_if_available();
    on_init_network();

    if (m_agent && m_agent->is_user_login()) {
        enable_user_preset_folder(true);
    } else {
        enable_user_preset_folder(false);
    }

    // BBS if load user preset failed
    //if (loaded_preset_result != 0) {
        try {
            // Enable all substitutions (in both user and system profiles), but log the substitutions in user profiles only.
            // If there are substitutions in system profiles, then a "reconfigure" event shall be triggered, which will force
            // installation of a compatible system preset, thus nullifying the system preset substitutions.
            init_params->preset_substitutions = preset_bundle->load_presets(*app_config, ForwardCompatibilitySubstitutionRule::EnableSystemSilent);
        }
        catch (const std::exception& ex) {
            show_error(nullptr, ex.what());
        }
    //}

    if (app_config->get("sync_user_preset") == "true") {
        //BBS loading user preset
        // Always async, not such startup step
        //BOOST_LOG_TRIVIAL(info) << "Loading user presets...";
        //scrn->SetText(_L("Loading user presets..."));
        if (m_agent) {
            start_sync_user_preset();
        }
    }

#ifdef WIN32
#if !wxVERSION_EQUAL_OR_GREATER_THAN(3,1,3)
    register_win32_dpi_event();
#endif // !wxVERSION_EQUAL_OR_GREATER_THAN
    register_win32_device_notification_event();
#endif // WIN32

    // Let the libslic3r know the callback, which will translate messages on demand.
    Slic3r::I18N::set_translate_callback(libslic3r_translate_callback);

    BOOST_LOG_TRIVIAL(info) << "create the main window";
    mainframe = new MainFrame();
    // hide settings tabs after first Layout
    if (is_editor()) {
        mainframe->select_tab(size_t(0));
    }

    sidebar().obj_list()->init();
    //sidebar().aux_list()->init_auxiliary();
    //mainframe->m_auxiliary->init_auxiliary();

//     update_mode(); // !!! do that later
    SetTopWindow(mainframe);

    plater_->init_notification_manager();

    m_printhost_job_queue.reset(new PrintHostJobQueue(mainframe->printhost_queue_dlg()));

    if (is_gcode_viewer()) {
        mainframe->update_layout();
        if (plater_ != nullptr)
            // ensure the selected technology is ptFFF
            plater_->set_printer_technology(ptFFF);
    }
    else
        load_current_presets();

    if (plater_ != nullptr) {
        plater_->reset_project_dirty_initial_presets();
        plater_->update_project_dirty_from_presets();
    }

    // BBS:
#ifdef __WINDOWS__
    mainframe->topbar()->SaveNormalRect();
#endif
    mainframe->Show(true);
    BOOST_LOG_TRIVIAL(info) << "main frame firstly shown";

//#if BBL_HAS_FIRST_PAGE
    //BBS: set tp3DEditor firstly
    /*plater_->canvas3D()->enable_render(false);
    mainframe->select_tab(size_t(MainFrame::tp3DEditor));
    scrn->SetText(_L("Loading Opengl resourses..."));
    plater_->select_view_3D("3D");
    //BBS init the opengl resource here
    Size canvas_size = plater_->canvas3D()->get_canvas_size();
    wxGetApp().imgui()->set_display_size(static_cast<float>(canvas_size.get_width()), static_cast<float>(canvas_size.get_height()));
    wxGetApp().init_opengl();
    plater_->canvas3D()->init();
    wxGetApp().imgui()->new_frame();
    plater_->canvas3D()->enable_render(true);
    plater_->canvas3D()->render();
    if (is_editor())
        mainframe->select_tab(size_t(0));*/
//#else
    //plater_->trigger_restore_project(1);
//#endif

    obj_list()->set_min_height();

    update_mode(); // update view mode after fix of the object_list size

//#ifdef __APPLE__
//    other_instance_message_handler()->bring_instance_forward();
//#endif //__APPLE__

    Bind(EVT_HTTP_ERROR, &GUI_App::on_http_error, this);


    Bind(wxEVT_IDLE, [this](wxIdleEvent& event)
    {
        bool curr_studio_active = this->is_studio_active();
        if (m_studio_active != curr_studio_active) {
            if (curr_studio_active) {
                BOOST_LOG_TRIVIAL(info) << "studio is active, start to subscribe";
                if (m_agent) {
                    json j = json::object();
                    m_agent->start_subscribe("app");
                    m_agent->track_event("mqtt_active", j.dump());
                }
            } else {
                BOOST_LOG_TRIVIAL(info) << "studio is inactive, stop to subscribe";
                if (m_agent) {
                    json j = json::object();
                    m_agent->stop_subscribe("app");
                    m_agent->track_event("mqtt_inactive", j.dump());
                }
            }
            m_studio_active = curr_studio_active;
        }


        if (! plater_)
            return;

        if (app_config->dirty())
            app_config->save();

        // BBS
        //this->obj_manipul()->update_if_dirty();

        //use m_post_initialized instead
        //static bool update_gui_after_init = true;

        // An ugly solution to GH #5537 in which GUI_App::init_opengl (normally called from events wxEVT_PAINT
        // and wxEVT_SET_FOCUS before GUI_App::post_init is called) wasn't called before GUI_App::post_init and OpenGL wasn't initialized.
//#ifdef __linux__
//        if (!m_post_initialized && m_opengl_initialized) {
//#else
        if (!m_post_initialized && !m_adding_script_handler) {
//#endif
            m_post_initialized = true;
#ifdef WIN32
            this->mainframe->register_win32_callbacks();
#endif
            this->post_init();

            if (!m_download_file_url.empty()) {
                request_model_download(m_download_file_url);
                m_download_file_url = "";
            }
        }
    });

    m_initialized = true;

    flush_logs();

    BOOST_LOG_TRIVIAL(info) << "finished the gui app init";
    //BBS: delete splash screen
    delete scrn;
    return true;
}

void GUI_App::copy_network_if_available()
{
    if (app_config->get("update_network_plugin") != "true")
        return;
    std::string network_library, player_library, network_library_dst, player_library_dst;
    std::string data_dir_str = data_dir();
    boost::filesystem::path data_dir_path(data_dir_str);
    auto plugin_folder = data_dir_path / "plugins";
    auto cache_folder = data_dir_path / "ota";
    std::string changelog_file = cache_folder.string() + "/network_plugins.json";
#if defined(_MSC_VER) || defined(_WIN32)
    network_library = cache_folder.string() + "/bambu_networking.dll";
    player_library = cache_folder.string() + "/BambuSource.dll";
    network_library_dst = plugin_folder.string() + "/bambu_networking.dll";
    player_library_dst = plugin_folder.string() + "/BambuSource.dll";
#elif defined(__WXMAC__)
    network_library = cache_folder.string() + "/libbambu_networking.dylib";
    player_library = cache_folder.string() + "/libBambuSource.dylib";
    network_library_dst = plugin_folder.string() + "/libbambu_networking.dylib";
    player_library_dst = plugin_folder.string() + "/libBambuSource.dylib";
#else
    network_library = cache_folder.string() + "/libbambu_networking.so";
    player_library = cache_folder.string() + "/libBambuSource.so";
    network_library_dst = plugin_folder.string() + "/libbambu_networking.so";
    player_library_dst = plugin_folder.string() + "/libBambuSource.so";
#endif

    BOOST_LOG_TRIVIAL(info) << __FUNCTION__<< ": checking network_library " << network_library << ", player_library " << player_library;
    if (!boost::filesystem::exists(plugin_folder)) {
        BOOST_LOG_TRIVIAL(info)<< __FUNCTION__ << ": create directory "<<plugin_folder.string();
        boost::filesystem::create_directory(plugin_folder);
    }
    std::string error_message;
    if (boost::filesystem::exists(network_library)) {
        CopyFileResult cfr = copy_file(network_library, network_library_dst, error_message, false);
        if (cfr != CopyFileResult::SUCCESS) {
            BOOST_LOG_TRIVIAL(error) << __FUNCTION__<< ": Copying failed(" << cfr << "): " << error_message;
            return;
        }

        static constexpr const auto perms = fs::owner_read | fs::owner_write | fs::group_read | fs::others_read;
        fs::permissions(network_library_dst, perms);
        fs::remove(network_library);
        BOOST_LOG_TRIVIAL(info) << __FUNCTION__<< ": Copying network library from" << network_library << " to " << network_library_dst<<" successfully.";
    }

    if (boost::filesystem::exists(player_library)) {
        CopyFileResult cfr = copy_file(player_library, player_library_dst, error_message, false);
        if (cfr != CopyFileResult::SUCCESS) {
            BOOST_LOG_TRIVIAL(error) << __FUNCTION__<< ": Copying failed(" << cfr << "): " << error_message;
            return;
        }

        static constexpr const auto perms = fs::owner_read | fs::owner_write | fs::group_read | fs::others_read;
        fs::permissions(player_library_dst, perms);
        fs::remove(player_library);
        BOOST_LOG_TRIVIAL(info) << __FUNCTION__<< ": Copying player library from" << player_library << " to " << player_library_dst<<" successfully.";
    }
    if (boost::filesystem::exists(changelog_file))
        fs::remove(changelog_file);
    app_config->set("update_network_plugin", "false");
}

bool GUI_App::on_init_network(bool try_backup)
{
    int load_agent_dll = Slic3r::NetworkAgent::initialize_network_module();
    bool create_network_agent = false;
__retry:
    if (!load_agent_dll) {
        BOOST_LOG_TRIVIAL(info) << __FUNCTION__ << ": on_init_network, load dll ok";
        if (check_networking_version()) {
            BOOST_LOG_TRIVIAL(info) << __FUNCTION__ << ": on_init_network, compatibility version";
            auto bambu_source = Slic3r::NetworkAgent::get_bambu_source_entry();
            if (!bambu_source) {
                BOOST_LOG_TRIVIAL(info) << __FUNCTION__ << ": can not get bambu source module!";
                m_networking_compatible = false;
                if (app_config->get("installed_networking") == "1") {
                    m_networking_need_update = true;
                }
            }
            else
                create_network_agent = true;
        } else {
            if (try_backup) {
                int result = Slic3r::NetworkAgent::unload_network_module();
                BOOST_LOG_TRIVIAL(info) << "on_init_network, version mismatch, unload_network_module, result = " << result;
                load_agent_dll = Slic3r::NetworkAgent::initialize_network_module(true);
                try_backup = false;
                goto __retry;
            }
            BOOST_LOG_TRIVIAL(info) << __FUNCTION__ << ": on_init_network, version dismatch, need upload network module";
            if (app_config->get("installed_networking") == "1") {
                m_networking_need_update = true;
            }
        }
    } else {
        BOOST_LOG_TRIVIAL(info) << __FUNCTION__ << ": on_init_network, load dll failed";
        if (app_config->get("installed_networking") == "1") {
            BOOST_LOG_TRIVIAL(info) << __FUNCTION__ << ": on_init_network, need upload network module";
            m_networking_need_update = true;
        }
    }

    if (create_network_agent) {
        BOOST_LOG_TRIVIAL(info) << __FUNCTION__ << boost::format(", create network agent...");
        m_agent = new Slic3r::NetworkAgent();

        if (!m_device_manager)
            m_device_manager = new Slic3r::DeviceManager(m_agent);
        else
            m_device_manager->set_agent(m_agent);
        //std::string data_dir = wxStandardPaths::Get().GetUserDataDir().ToUTF8().data();
        std::string data_directory = data_dir();

        //BBS set config dir
        if (m_agent) {
            m_agent->set_config_dir(data_directory);
        }
        //BBS start http log
        if (m_agent) {
            m_agent->init_log();
        }

        //BBS set cert dir
        if (m_agent)
            m_agent->set_cert_file(resources_dir() + "/cert", "slicer_base64.cer");

        init_http_extra_header();

        if (m_agent) {
            init_networking_callbacks();
            std::string country_code = app_config->get_country_code();
            m_agent->set_country_code(country_code);
            m_agent->start();
        }
    }
    else {
        int result = Slic3r::NetworkAgent::unload_network_module();
        BOOST_LOG_TRIVIAL(info) << "on_init_network, unload_network_module, result = " << result;

        if (!m_device_manager)
            m_device_manager = new Slic3r::DeviceManager();
    }

    return true;
}

unsigned GUI_App::get_colour_approx_luma(const wxColour &colour)
{
    double r = colour.Red();
    double g = colour.Green();
    double b = colour.Blue();

    return std::round(std::sqrt(
        r * r * .241 +
        g * g * .691 +
        b * b * .068
        ));
}

bool GUI_App::dark_mode()
{
#ifdef SUPPORT_DARK_MODE
#if __APPLE__
    // The check for dark mode returns false positive on 10.12 and 10.13,
    // which allowed setting dark menu bar and dock area, which is
    // is detected as dark mode. We must run on at least 10.14 where the
    // proper dark mode was first introduced.
    return wxPlatformInfo::Get().CheckOSVersion(10, 14) && mac_dark_mode();
#else
    return wxGetApp().app_config->get("dark_color_mode") == "1" ? true : check_dark_mode();
    //const unsigned luma = get_colour_approx_luma(wxSystemSettings::GetColour(wxSYS_COLOUR_WINDOW));
    //return luma < 128;
#endif
#else
    //BBS disable DarkUI mode
    return false;
#endif
}

const wxColour GUI_App::get_label_default_clr_system()
{
    return dark_mode() ? wxColour(115, 220, 103) : wxColour(26, 132, 57);
}

const wxColour GUI_App::get_label_default_clr_modified()
{
    return dark_mode() ? wxColour(253, 111, 40) : wxColour(252, 77, 1);
}

void GUI_App::init_label_colours()
{
    bool is_dark_mode = dark_mode();
    m_color_label_modified = is_dark_mode ? wxColour("#F1754E") : wxColour("#F1754E");
    m_color_label_sys      = is_dark_mode ? wxColour("#B2B3B5") : wxColour("#363636");

#ifdef _WIN32
    m_color_label_default           = is_dark_mode ? wxColour(250, 250, 250) : m_color_label_sys; // wxSystemSettings::GetColour(wxSYS_COLOUR_WINDOWTEXT);
    m_color_highlight_label_default = is_dark_mode ? wxColour(230, 230, 230): wxSystemSettings::GetColour(/*wxSYS_COLOUR_HIGHLIGHTTEXT*/wxSYS_COLOUR_WINDOWTEXT);
    m_color_highlight_default       = is_dark_mode ? wxColour(78, 78, 78)   : wxSystemSettings::GetColour(wxSYS_COLOUR_3DLIGHT);
    m_color_hovered_btn_label       = is_dark_mode ? wxColour(255, 255, 254) : wxColour(0,0,0);
    m_color_default_btn_label       = is_dark_mode ? wxColour(255, 255, 254): wxColour(0,0,0);
    m_color_selected_btn_bg         = is_dark_mode ? wxColour(84, 84, 91)   : wxColour(206, 206, 206);
#else
    m_color_label_default = wxSystemSettings::GetColour(wxSYS_COLOUR_WINDOWTEXT);
#endif
    m_color_window_default          = is_dark_mode ? wxColour(43, 43, 43)   : wxSystemSettings::GetColour(wxSYS_COLOUR_WINDOW);
    StateColor::SetDarkMode(is_dark_mode);
}

void GUI_App::update_label_colours_from_appconfig()
{
    if (app_config->has("label_clr_sys")) {
        auto str = app_config->get("label_clr_sys");
        if (str != "")
            m_color_label_sys = wxColour(str);
    }

    if (app_config->has("label_clr_modified")) {
        auto str = app_config->get("label_clr_modified");
        if (str != "")
            m_color_label_modified = wxColour(str);
    }
}

void GUI_App::update_label_colours()
{
    for (Tab* tab : tabs_list)
        tab->update_label_colours();
}

#ifdef _WIN32
static bool is_focused(HWND hWnd)
{
    HWND hFocusedWnd = ::GetFocus();
    return hFocusedWnd && hWnd == hFocusedWnd;
}

static bool is_default(wxWindow* win)
{
    wxTopLevelWindow* tlw = find_toplevel_parent(win);
    if (!tlw)
        return false;

    return win == tlw->GetDefaultItem();
}
#endif

void GUI_App::UpdateDarkUI(wxWindow* window, bool highlited/* = false*/, bool just_font/* = false*/)
{
    if (wxButton *btn = dynamic_cast<wxButton*>(window)) {
        if (btn->GetWindowStyleFlag() & wxBU_AUTODRAW)
            return;
        else {
#ifdef _WIN32
            if (btn->GetId() == wxID_OK || btn->GetId() == wxID_CANCEL) {
                bool is_focused_button = false;
                bool is_default_button = false;

                if (!(btn->GetWindowStyle() & wxNO_BORDER)) {
                    btn->SetWindowStyle(btn->GetWindowStyle() | wxNO_BORDER);
                    highlited = true;
                }

                auto mark_button = [this, btn, highlited](const bool mark) {
                    btn->SetBackgroundColour(mark ? m_color_selected_btn_bg : highlited ? m_color_highlight_default : m_color_window_default);
                    btn->SetForegroundColour(mark ? m_color_hovered_btn_label :m_color_default_btn_label);
                    btn->Refresh();
                    btn->Update();
                };

                // hovering
                btn->Bind(wxEVT_ENTER_WINDOW, [mark_button](wxMouseEvent& event) { mark_button(true); event.Skip(); });
                btn->Bind(wxEVT_LEAVE_WINDOW, [mark_button, btn](wxMouseEvent& event) { mark_button(is_focused(btn->GetHWND())); event.Skip(); });
                // focusing
                btn->Bind(wxEVT_SET_FOCUS, [mark_button](wxFocusEvent& event) { mark_button(true); event.Skip(); });
                btn->Bind(wxEVT_KILL_FOCUS, [mark_button](wxFocusEvent& event) { mark_button(false); event.Skip(); });

                is_focused_button = is_focused(btn->GetHWND());
                is_default_button = is_default(btn);
                mark_button(is_focused_button);
            }
#endif
        }
    }

    if (Button* btn = dynamic_cast<Button*>(window)) {
        if (btn->GetWindowStyleFlag() & wxBU_AUTODRAW)
            return;
    }


    /*if (m_is_dark_mode != dark_mode() )
        m_is_dark_mode = dark_mode();*/
    

    if (m_is_dark_mode) {
        auto original_col = window->GetBackgroundColour();
        auto bg_col = StateColor::darkModeColorFor(original_col);

        if (bg_col != original_col) {
            window->SetBackgroundColour(bg_col);
        }

        original_col = window->GetForegroundColour();
        auto fg_col = StateColor::darkModeColorFor(original_col);

        if (fg_col != original_col) {
            window->SetForegroundColour(fg_col);
        }
    }
    else {
        auto original_col = window->GetBackgroundColour();
        auto bg_col = StateColor::lightModeColorFor(original_col);

        if (bg_col != original_col) {
            window->SetBackgroundColour(bg_col);
        }

        original_col = window->GetForegroundColour();
        auto fg_col = StateColor::lightModeColorFor(original_col);

        if (fg_col != original_col) {
            window->SetForegroundColour(fg_col);
        }
    }
}

// recursive function for scaling fonts for all controls in Window
static void update_dark_children_ui(wxWindow* window, bool just_buttons_update = false)
{
    /*bool is_btn = dynamic_cast<wxButton*>(window) != nullptr;
    is_btn = false;*/
    if (!window) return;

    wxGetApp().UpdateDarkUI(window);

    auto children = window->GetChildren();
    for (auto child : children) {
        update_dark_children_ui(child);
    }
}

// Note: Don't use this function for Dialog contains ScalableButtons
void GUI_App::UpdateDarkUIWin(wxWindow* win)
{
    update_dark_children_ui(win);
}

void GUI_App::Update_dark_mode_flag()
{
    m_is_dark_mode = dark_mode();
    BOOST_LOG_TRIVIAL(info) << __FUNCTION__ << boost::format(": switch the current dark mode status to %1% ")%m_is_dark_mode;
}

void GUI_App::UpdateDlgDarkUI(wxDialog* dlg)
{
#ifdef __WINDOWS__
    NppDarkMode::SetDarkExplorerTheme(dlg->GetHWND());
    NppDarkMode::SetDarkTitleBar(dlg->GetHWND());
#endif
    update_dark_children_ui(dlg);
}

void GUI_App::UpdateFrameDarkUI(wxFrame* dlg)
{
#ifdef __WINDOWS__
    NppDarkMode::SetDarkExplorerTheme(dlg->GetHWND());
    NppDarkMode::SetDarkTitleBar(dlg->GetHWND());
#endif
    update_dark_children_ui(dlg);
}

void GUI_App::UpdateDVCDarkUI(wxDataViewCtrl* dvc, bool highlited/* = false*/)
{
#ifdef __WINDOWS__
    UpdateDarkUI(dvc, highlited ? dark_mode() : false);
#ifdef _MSW_DARK_MODE
    //dvc->RefreshHeaderDarkMode(&m_normal_font);
    HWND hwnd = (HWND)dvc->GenericGetHeader()->GetHandle();
    hwnd = GetWindow(hwnd, GW_CHILD);
    if (hwnd != NULL)
        NppDarkMode::SetDarkListViewHeader(hwnd);
    wxItemAttr attr;
    attr.SetTextColour(NppDarkMode::GetTextColor());
    attr.SetFont(m_normal_font);
    dvc->SetHeaderAttr(attr);
#endif //_MSW_DARK_MODE
    if (dvc->HasFlag(wxDV_ROW_LINES))
        dvc->SetAlternateRowColour(m_color_highlight_default);
    if (dvc->GetBorder() != wxBORDER_SIMPLE)
        dvc->SetWindowStyle(dvc->GetWindowStyle() | wxBORDER_SIMPLE);
#endif
}

void GUI_App::UpdateAllStaticTextDarkUI(wxWindow* parent)
{
#ifdef __WINDOWS__
    wxGetApp().UpdateDarkUI(parent);

    auto children = parent->GetChildren();
    for (auto child : children) {
        if (dynamic_cast<wxStaticText*>(child))
            child->SetForegroundColour(m_color_label_default);
    }
#endif
}

void GUI_App::init_fonts()
{
    // BBS: modify font
    m_small_font = Label::Body_10;
    m_bold_font = Label::Body_10.Bold();
    m_normal_font = Label::Body_10;

#ifdef __WXMAC__
    m_small_font.SetPointSize(11);
    m_bold_font.SetPointSize(13);
#endif /*__WXMAC__*/

    // wxSYS_OEM_FIXED_FONT and wxSYS_ANSI_FIXED_FONT use the same as
    // DEFAULT in wxGtk. Use the TELETYPE family as a work-around
    m_code_font = wxFont(wxFontInfo().Family(wxFONTFAMILY_TELETYPE));
    m_code_font.SetPointSize(m_normal_font.GetPointSize());
}

void GUI_App::update_fonts(const MainFrame *main_frame)
{
    /* Only normal and bold fonts are used for an application rescale,
     * because of under MSW small and normal fonts are the same.
     * To avoid same rescaling twice, just fill this values
     * from rescaled MainFrame
     */
	if (main_frame == nullptr)
		main_frame = this->mainframe;
    m_normal_font   = Label::Body_14; // BBS: larger font size
    m_small_font    = m_normal_font;
    m_bold_font     = m_normal_font.Bold();
    m_link_font     = m_bold_font.Underlined();
    m_em_unit       = main_frame->em_unit();
    m_code_font.SetPointSize(m_normal_font.GetPointSize());
}

void GUI_App::set_label_clr_modified(const wxColour& clr)
{
    return;
    //BBS
    /*
    if (m_color_label_modified == clr)
        return;
    m_color_label_modified = clr;
    auto clr_str = wxString::Format(wxT("#%02X%02X%02X"), clr.Red(), clr.Green(), clr.Blue());
    std::string str = clr_str.ToStdString();
    app_config->save();
    */
}

void GUI_App::set_label_clr_sys(const wxColour& clr)
{
    return;
    //BBS
    /*
    if (m_color_label_sys == clr)
        return;
    m_color_label_sys = clr;
    auto clr_str = wxString::Format(wxT("#%02X%02X%02X"), clr.Red(), clr.Green(), clr.Blue());
    std::string str = clr_str.ToStdString();
    app_config->save();
    */
}

bool GUI_App::get_side_menu_popup_status()
{
    return m_side_popup_status;
}

void GUI_App::set_side_menu_popup_status(bool status)
{
    m_side_popup_status = status;
}

bool GUI_App::tabs_as_menu() const
{
    return false;
}

wxSize GUI_App::get_min_size() const
{
    return wxSize(76*m_em_unit, 49 * m_em_unit);
}

float GUI_App::toolbar_icon_scale(const bool is_limited/* = false*/) const
{
#ifdef __APPLE__
    const float icon_sc = 1.0f; // for Retina display will be used its own scale
#else
    const float icon_sc = m_em_unit * 0.1f;
#endif // __APPLE__

    //return icon_sc;

    const std::string& auto_val = app_config->get("toolkit_size");

    if (auto_val.empty())
        return icon_sc;

    int int_val =  100;
    // correct value in respect to toolkit_size
    int_val = std::min(atoi(auto_val.c_str()), int_val);

    if (is_limited && int_val < 50)
        int_val = 50;

    return 0.01f * int_val * icon_sc;
}

void GUI_App::set_auto_toolbar_icon_scale(float scale) const
{
#ifdef __APPLE__
    const float icon_sc = 1.0f; // for Retina display will be used its own scale
#else
    const float icon_sc = m_em_unit * 0.1f;
#endif // __APPLE__

    long int_val = std::min(int(std::lround(scale / icon_sc * 100)), 100);
    std::string val = std::to_string(int_val);

    app_config->set("toolkit_size", val);
}

// check user printer_presets for the containing information about "Print Host upload"
void GUI_App::check_printer_presets()
{
//BBS
#if 0
    std::vector<std::string> preset_names = PhysicalPrinter::presets_with_print_host_information(preset_bundle->printers);
    if (preset_names.empty())
        return;

    // BBS: remove "print host upload" message dialog
    preset_bundle->physical_printers.load_printers_from_presets(preset_bundle->printers);
#endif
}

void GUI_App::recreate_GUI(const wxString& msg_name)
{
    BOOST_LOG_TRIVIAL(info) << __FUNCTION__ << "recreate_GUI enter";
    m_is_recreating_gui = true;

    mainframe->shutdown();

    ProgressDialog dlg(msg_name, msg_name, 100, nullptr, wxPD_AUTO_HIDE);
    dlg.Pulse();
    dlg.Update(10, _L("Rebuild") + dots);

    MainFrame *old_main_frame = mainframe;
    mainframe = new MainFrame();
    if (is_editor())
        // hide settings tabs after first Layout
        mainframe->select_tab(size_t(MainFrame::tp3DEditor));
    // Propagate model objects to object list.
    sidebar().obj_list()->init();
    //sidebar().aux_list()->init_auxiliary();
    //mainframe->m_auxiliary->init_auxiliary();
    SetTopWindow(mainframe);

    dlg.Update(30, _L("Rebuild") + dots);
    old_main_frame->Destroy();

    dlg.Update(80, _L("Loading current presets") + dots);
    m_printhost_job_queue.reset(new PrintHostJobQueue(mainframe->printhost_queue_dlg()));
    load_current_presets();
    mainframe->Show(true);
    //mainframe->refresh_plugin_tips();

    dlg.Update(90, _L("Loading a mode view") + dots);

    obj_list()->set_min_height();
    update_mode();

    //check hms info for different language
    if (hms_query)
        hms_query->check_hms_info();

    //BBS: trigger restore project logic here, and skip confirm
    plater_->trigger_restore_project(1);

    // #ys_FIXME_delete_after_testing  Do we still need this  ?
//     CallAfter([]() {
//         // Run the config wizard, don't offer the "reset user profile" checkbox.
//         config_wizard_startup(true);
//     });

     //show publish button
    if (m_agent && m_agent->is_user_login() && mainframe) {
        int identifier;
        int result = m_agent->get_user_info(&identifier);
        auto publish_identifier = identifier & 1;

#ifdef __WINDOWS__
        if (result == 0 && publish_identifier >= 0) {
            mainframe->m_topbar->show_publish_button(publish_identifier == 0 ? false : true);
        }
#else
        mainframe->show_publish_button(publish_identifier == 0 ? false : true);
#endif
    }

    m_is_recreating_gui = false;

    BOOST_LOG_TRIVIAL(info) << __FUNCTION__ << "recreate_GUI exit";
}

void GUI_App::system_info()
{
    //SysInfoDialog dlg;
    //dlg.ShowModal();
}

void GUI_App::keyboard_shortcuts()
{
    KBShortcutsDialog dlg;
    dlg.ShowModal();
}


void GUI_App::ShowUserGuide() {
    // BBS:Show NewUser Guide
    try {
        bool res = false;
        GuideFrame GuideDlg(this);
        //if (GuideDlg.IsFirstUse())
        res = GuideDlg.run();
        if (res) {
            load_current_presets();

            // BBS: remove SLA related message
        }
    } catch (std::exception &e) {
        // wxMessageBox(e.what(), "", MB_OK);
    }
}

void GUI_App::ShowDownNetPluginDlg() {
    try {
        auto iter = std::find_if(dialogStack.begin(), dialogStack.end(), [](auto dialog) {
            return dynamic_cast<DownloadProgressDialog *>(dialog) != nullptr;
        });
        if (iter != dialogStack.end())
            return;
        DownloadProgressDialog dlg(_L("Downloading Bambu Network Plug-in"));
        dlg.ShowModal();
    } catch (std::exception &e) {
        ;
    }
}

void GUI_App::ShowUserLogin(bool show)
{
    // BBS: User Login Dialog
    if (show) {
        try {
            if (!login_dlg)
                login_dlg = new ZUserLogin();
            else {
                delete login_dlg;
                login_dlg = new ZUserLogin();
            }
            login_dlg->ShowModal();
        } catch (std::exception &e) {
            ;
        }
    } else {
        if (login_dlg)
            login_dlg->EndModal(wxID_OK);
    }
}


void GUI_App::ShowOnlyFilament() {
    // BBS:Show NewUser Guide
    try {
        bool       res = false;
        GuideFrame GuideDlg(this);
        GuideDlg.SetStartPage(GuideFrame::GuidePage::BBL_FILAMENT_ONLY);
        res = GuideDlg.run();
        if (res) {
            load_current_presets();

            // BBS: remove SLA related message
        }
    } catch (std::exception &e) {
        // wxMessageBox(e.what(), "", MB_OK);
    }
}



// static method accepting a wxWindow object as first parameter
bool GUI_App::catch_error(std::function<void()> cb,
    //                       wxMessageDialog* message_dialog,
    const std::string& err /*= ""*/)
{
    if (!err.empty()) {
        if (cb)
            cb();
        //         if (message_dialog)
        //             message_dialog->(err, "Error", wxOK | wxICON_ERROR);
        show_error(/*this*/nullptr, err);
        return true;
    }
    return false;
}

// static method accepting a wxWindow object as first parameter
void fatal_error(wxWindow* parent)
{
    show_error(parent, "");
    //     exit 1; // #ys_FIXME
}

#ifdef __WINDOWS__
#ifdef _MSW_DARK_MODE
static void update_scrolls(wxWindow* window)
{
    wxWindowList::compatibility_iterator node = window->GetChildren().GetFirst();
    while (node)
    {
        wxWindow* win = node->GetData();
        if (dynamic_cast<wxScrollHelper*>(win) ||
            dynamic_cast<wxTreeCtrl*>(win) ||
            dynamic_cast<wxTextCtrl*>(win))
            NppDarkMode::SetDarkExplorerTheme(win->GetHWND());

        update_scrolls(win);
        node = node->GetNext();
    }
}
#endif //_MSW_DARK_MODE


#ifdef _MSW_DARK_MODE
void GUI_App::force_menu_update()
{
    NppDarkMode::SetSystemMenuForApp(app_config->get("sys_menu_enabled") == "1");
}
#endif //_MSW_DARK_MODE
#endif //__WINDOWS__

void GUI_App::force_colors_update()
{
#ifdef _MSW_DARK_MODE
#ifdef __WINDOWS__
    NppDarkMode::SetDarkMode(dark_mode());
    if (WXHWND wxHWND = wxToolTip::GetToolTipCtrl())
        NppDarkMode::SetDarkExplorerTheme((HWND)wxHWND);
    NppDarkMode::SetDarkTitleBar(mainframe->GetHWND());


    //NppDarkMode::SetDarkExplorerTheme((HWND)mainframe->m_settings_dialog.GetHWND());
    //NppDarkMode::SetDarkTitleBar(mainframe->m_settings_dialog.GetHWND());

#endif // __WINDOWS__
#endif //_MSW_DARK_MODE
    m_force_colors_update = true;
}

// Called after the Preferences dialog is closed and the program settings are saved.
// Update the UI based on the current preferences.
void GUI_App::update_ui_from_settings()
{
    update_label_colours();
    // Upadte UI colors before Update UI from settings
    if (m_force_colors_update) {
        m_force_colors_update = false;
        //UpdateDlgDarkUI(&mainframe->m_settings_dialog);
        //mainframe->m_settings_dialog.Refresh();
        //mainframe->m_settings_dialog.Update();

        if (mainframe) {
#ifdef __WINDOWS__
            mainframe->force_color_changed();
            update_scrolls(mainframe);
            update_scrolls(&mainframe->m_settings_dialog);
#endif //_MSW_DARK_MODE
            update_dark_children_ui(mainframe);
        }
    }

    if (mainframe) {mainframe->update_ui_from_settings();}
}

void GUI_App::persist_window_geometry(wxTopLevelWindow *window, bool default_maximized)
{
    const std::string name = into_u8(window->GetName());

    window->Bind(wxEVT_CLOSE_WINDOW, [=](wxCloseEvent &event) {
        BOOST_LOG_TRIVIAL(info) << __FUNCTION__<< ": received wxEVT_CLOSE_WINDOW, trigger save for window_mainframe";
        window_pos_save(window, "mainframe");
        event.Skip();
    });

    if (window_pos_restore(window, "mainframe", default_maximized)) {
        on_window_geometry(window, [=]() {
            window_pos_sanitize(window);
        });
    } else {
        on_window_geometry(window, [=]() {
            window_pos_center(window);
        });
    }
}

void GUI_App::load_project(wxWindow *parent, wxString& input_file) const
{
    input_file.Clear();
    wxFileDialog dialog(parent ? parent : GetTopWindow(),
        _L("Choose one file (3mf):"),
        app_config->get_last_dir(), "",
        file_wildcards(FT_PROJECT), wxFD_OPEN | wxFD_FILE_MUST_EXIST);

    if (dialog.ShowModal() == wxID_OK)
        input_file = dialog.GetPath();
}

void GUI_App::import_model(wxWindow *parent, wxArrayString& input_files) const
{
    input_files.Clear();
    wxFileDialog dialog(parent ? parent : GetTopWindow(),
        _L("Choose one or more files (3mf/step/stl/svg/obj/amf):"),
        from_u8(app_config->get_last_dir()), "",
        file_wildcards(FT_MODEL), wxFD_OPEN | wxFD_MULTIPLE | wxFD_FILE_MUST_EXIST);

    if (dialog.ShowModal() == wxID_OK)
        dialog.GetPaths(input_files);
}

void GUI_App::load_gcode(wxWindow* parent, wxString& input_file) const
{
    input_file.Clear();
    wxFileDialog dialog(parent ? parent : GetTopWindow(),
        _L("Choose one file (gcode/3mf):"),
        app_config->get_last_dir(), "",
        file_wildcards(FT_GCODE), wxFD_OPEN | wxFD_FILE_MUST_EXIST);

    if (dialog.ShowModal() == wxID_OK)
        input_file = dialog.GetPath();
}

wxString GUI_App::transition_tridid(int trid_id)
{
    wxString maping_dict[8] = { "A", "B", "C", "D", "E", "F", "G" };
    int id_index = ceil(trid_id / 4);
    int id_suffix = (trid_id + 1) % 4 == 0 ? 4 : (trid_id + 1) % 4;
    return wxString::Format("%s%d", maping_dict[id_index], id_suffix);
}

//BBS
void GUI_App::request_login(bool show_user_info)
{
    ShowUserLogin();

    if (show_user_info) {
        get_login_info();
    }
}

void GUI_App::get_login_info()
{
    if (m_agent) {
        if (m_agent->is_user_login()) {
            std::string login_cmd = m_agent->build_login_cmd();
            wxString strJS = wxString::Format("window.postMessage(%s)", login_cmd);
            GUI::wxGetApp().run_script(strJS);
        }
        else {
            m_agent->user_logout();
            std::string logout_cmd = m_agent->build_logout_cmd();
            wxString strJS = wxString::Format("window.postMessage(%s)", logout_cmd);
            GUI::wxGetApp().run_script(strJS);
        }
    }
}

bool GUI_App::is_user_login()
{
    if (m_agent) {
        return m_agent->is_user_login();
    }
    return false;
}


bool GUI_App::check_login()
{
    bool result = false;
    if (m_agent) {
        result = m_agent->is_user_login();
    }

    if (!result) {
        ShowUserLogin();
    }
    return result;
}

void GUI_App::request_user_handle(int online_login)
{
    auto evt = new wxCommandEvent(EVT_USER_LOGIN_HANDLE);
    evt->SetInt(online_login);
    wxQueueEvent(this, evt);
}

void GUI_App::request_user_login(int online_login)
{
    auto evt = new wxCommandEvent(EVT_USER_LOGIN);
    evt->SetInt(online_login);
    wxQueueEvent(this, evt);
}

void GUI_App::request_user_logout()
{
    if (m_agent) {
        bool     transfer_preset_changes = false;
        wxString header = _L("Some presets are modified.") + "\n" +
            _L("You can keep the modifield presets to the new project, discard or save changes as new presets.");
        using ab        = UnsavedChangesDialog::ActionButtons;
        wxGetApp().check_and_keep_current_preset_changes(_L("User logged out"), header, ab::KEEP | ab::SAVE, &transfer_preset_changes);

        m_agent->user_logout();
        m_agent->set_user_selected_machine("");
        /* delete old user settings */
        m_device_manager->clean_user_info();
        GUI::wxGetApp().sidebar().load_ams_list({}, {});
        GUI::wxGetApp().stop_sync_user_preset();

#ifdef __WINDOWS__
        wxGetApp().mainframe->topbar()->show_publish_button(false);
#else
        wxGetApp().mainframe->show_publish_button(false);
#endif
    }
}

int GUI_App::request_user_unbind(std::string dev_id)
{
    int result = -1;
    if (m_agent) {
        result = m_agent->unbind(dev_id);
        BOOST_LOG_TRIVIAL(info) << "request_user_unbind, dev_id = " << dev_id << ", result = " << result;
        return result;
    }
    return result;
}

std::string GUI_App::handle_web_request(std::string cmd)
{
    try {
        //BBS use nlohmann json format
        std::stringstream ss(cmd), oss;
        pt::ptree root, response;
        pt::read_json(ss, root);
        if (root.empty())
            return "";

        boost::optional<std::string> sequence_id = root.get_optional<std::string>("sequence_id");
        boost::optional<std::string> command = root.get_optional<std::string>("command");
        if (command.has_value()) {
            std::string command_str = command.value();
            if (command_str.compare("request_project_download") == 0) {
                if (root.get_child_optional("data") != boost::none) {
                    pt::ptree data_node = root.get_child("data");
                    boost::optional<std::string> project_id = data_node.get_optional<std::string>("project_id");
                    if (project_id.has_value()) {
                        this->request_project_download(project_id.value());
                    }
                }
            }
            else if (command_str.compare("open_project") == 0) {
                if (root.get_child_optional("data") != boost::none) {
                    pt::ptree data_node = root.get_child("data");
                    boost::optional<std::string> project_id = data_node.get_optional<std::string>("project_id");
                    if (project_id.has_value()) {
                        this->request_open_project(project_id.value());
                    }
                }
            }
            else if (command_str.compare("get_login_info") == 0) {
                CallAfter([this] {
                        get_login_info();
                    });
            }
            else if (command_str.compare("homepage_login_or_register") == 0) {
                CallAfter([this] {
                    this->request_login(true);
                });
            }
            else if (command_str.compare("homepage_logout") == 0) {
                CallAfter([this] {
                    wxGetApp().request_user_logout();
                });
            }
            else if (command_str.compare("homepage_modeldepot") == 0) {
                CallAfter([this] {
                    wxGetApp().open_mall_page_dialog();
                });
            }
            else if (command_str.compare("homepage_newproject") == 0) {
                this->request_open_project("<new>");
            }
            else if (command_str.compare("homepage_openproject") == 0) {
                this->request_open_project({});
            }
            else if (command_str.compare("get_recent_projects") == 0) {
                if (mainframe) {
                    if (mainframe->m_webview) {
                        mainframe->m_webview->SendRecentList(from_u8(sequence_id.value()));
                    }
                }
            }
            else if (command_str.compare("homepage_open_recentfile") == 0) {
                if (root.get_child_optional("data") != boost::none) {
                    pt::ptree data_node = root.get_child("data");
                    boost::optional<std::string> path = data_node.get_optional<std::string>("path");
                    if (path.has_value()) {
                        this->request_open_project(path.value());
                    }
                }
            }
            else if (command_str.compare("homepage_delete_recentfile") == 0) {
                if (root.get_child_optional("data") != boost::none) {
                    pt::ptree                    data_node = root.get_child("data");
                    boost::optional<std::string> path      = data_node.get_optional<std::string>("path");
                    if (path.has_value()) {
                        this->request_remove_project(path.value());
                    }
                }
            }
            else if (command_str.compare("homepage_delete_all_recentfile") == 0) {
                this->request_remove_project("");
            }
            else if (command_str.compare("homepage_explore_recentfile") == 0) {
                if (root.get_child_optional("data") != boost::none) {
                    pt::ptree                    data_node = root.get_child("data");
                    boost::optional<std::string> path      = data_node.get_optional<std::string>("path");
                    if (path.has_value())
                    {
                        boost::filesystem::path NowFile(path.value());

                        std::string FilePath = NowFile.make_preferred().string();
                        desktop_open_any_folder(FilePath);
                    }
                }
            }
            else if (command_str.compare("homepage_open_hotspot") == 0) {
                if (root.get_child_optional("data") != boost::none) {
                    pt::ptree data_node = root.get_child("data");
                    boost::optional<std::string> url = data_node.get_optional<std::string>("url");
                    if (url.has_value()) {
                        this->request_open_project(url.value());
                    }
                }
            }
            else if (command_str.compare("begin_network_plugin_download") == 0) {
                CallAfter([this] { wxGetApp().ShowDownNetPluginDlg(); });
            }
            else if (command_str.compare("get_web_shortcut") == 0) {
                if (root.get_child_optional("key_event") != boost::none) {
                    pt::ptree key_event_node = root.get_child("key_event");
                    auto keyCode = key_event_node.get<int>("key");
                    auto ctrlKey = key_event_node.get<bool>("ctrl");
                    auto shiftKey = key_event_node.get<bool>("shift");
                    auto cmdKey = key_event_node.get<bool>("cmd");

                    wxKeyEvent e(wxEVT_CHAR_HOOK);
#ifdef __APPLE__
                    e.SetControlDown(cmdKey);
                    e.SetRawControlDown(ctrlKey);
#else
                    e.SetControlDown(ctrlKey);
#endif
                    e.SetShiftDown(shiftKey);
                    keyCode     = keyCode == 188 ? ',' : keyCode;
                    e.m_keyCode = keyCode;
                    e.SetEventObject(mainframe);
                    wxPostEvent(mainframe, e);
                }
            }
            else if (command_str.compare("userguide_wiki_open") == 0) {
                if (root.get_child_optional("data") != boost::none) {
                    pt::ptree                    data_node = root.get_child("data");
                    boost::optional<std::string> path      = data_node.get_optional<std::string>("url");
                    if (path.has_value()) {
                        wxLaunchDefaultBrowser(path.value());
                    }
                }
            }
            else if (command_str.compare("homepage_open_ccabin") == 0) {
                if (root.get_child_optional("data") != boost::none) {
                    pt::ptree                    data_node = root.get_child("data");
                    boost::optional<std::string> path      = data_node.get_optional<std::string>("file");
                    if (path.has_value()) {
                        std::string Fullpath = resources_dir() + "/web/homepage/model/" + path.value();

                        this->request_open_project(Fullpath);
                    }
                }
            }
        }
    }
    catch (...) {
        BOOST_LOG_TRIVIAL(trace) << "parse json cmd failed " << cmd;
        return "";
    }
    return "";
}

void GUI_App::handle_script_message(std::string msg)
{
    try {
        json j = json::parse(msg);
        if (j.contains("command")) {
            wxString cmd = j["command"];
            if (cmd == "user_login") {
                if (m_agent) {
                    m_agent->change_user(j.dump());
                    if (m_agent->is_user_login()) {
                        request_user_login(1);
                    }
                }
            }
        }
    }
    catch (...) {
        ;
    }
}

void GUI_App::request_model_download(std::string url)
{
    if (plater_) {
        plater_->request_model_download(url);
    }
}

//BBS download project by project id
void GUI_App::download_project(std::string project_id)
{
    if (plater_) {
        plater_->request_download_project(project_id);
    }
}

void GUI_App::request_project_download(std::string project_id)
{
    if (!check_login()) return;

    download_project(project_id);
}

void GUI_App::request_open_project(std::string project_id)
{
    if (plater()->is_background_process_slicing()) {
        Slic3r::GUI::show_info(nullptr, _L("new or open project file is not allowed during the slicing process!"), _L("Open Project"));
        return;
    }

    if (project_id == "<new>")
        plater()->new_project();
    else if (project_id.empty())
        plater()->load_project();
    else if (std::find_if_not(project_id.begin(), project_id.end(),
        [](char c) { return std::isdigit(c); }) == project_id.end())
        ;
    else if (boost::algorithm::starts_with(project_id, "http"))
        ;
    else
        CallAfter([this, project_id] { mainframe->open_recent_project(-1, wxString::FromUTF8(project_id)); });
}

void GUI_App::request_remove_project(std::string project_id)
{
    mainframe->remove_recent_project(-1, wxString::FromUTF8(project_id));
}

void GUI_App::handle_http_error(unsigned int status, std::string body)
{
    // tips body size must less than 1024
    auto evt = new wxCommandEvent(EVT_HTTP_ERROR);
    evt->SetInt(status);
    evt->SetString(wxString(body));
    wxQueueEvent(this, evt);
}

void GUI_App::on_http_error(wxCommandEvent &evt)
{
    int status = evt.GetInt();

    int code = 0;
    std::string error;
    wxString result;
    if (status >= 400 && status < 500) {
        try {
        json j = json::parse(evt.GetString());
        if (j.contains("code")) {
            if (!j["code"].is_null())
                code = j["code"].get<int>();
        }
        if (j.contains("error"))
            if (!j["error"].is_null())
                error = j["error"].get<std::string>();
        }
        catch (...) {}
    }

    // Version limit
    if (code == HttpErrorVersionLimited) {
        MessageDialog msg_dlg(nullptr, _L("The version of Bambu studio is too low and needs to be updated to the latest version before it can be used normally"), "", wxAPPLY | wxOK);
        if (msg_dlg.ShowModal() == wxOK) {
            return;
        }
    }

    // request login
    if (status == 401) {
        if (m_agent) {
            if (m_agent->is_user_login()) {
                this->request_user_logout();
                MessageDialog msg_dlg(nullptr, _L("Login information expired. Please login again."), "", wxAPPLY | wxOK);
                if (msg_dlg.ShowModal() == wxOK) {
                    return;
                }
            }
        }
        return;
    }
}

void GUI_App::enable_user_preset_folder(bool enable)
{
    if (enable) {
        std::string user_id = m_agent->get_user_id();
        app_config->set("preset_folder", user_id);
        GUI::wxGetApp().preset_bundle->update_user_presets_directory(user_id);
    } else {
        BOOST_LOG_TRIVIAL(info) << "preset_folder: set to empty";
        app_config->set("preset_folder", "");
        GUI::wxGetApp().preset_bundle->update_user_presets_directory(DEFAULT_USER_FOLDER_NAME);
    }
}

void GUI_App::on_set_selected_machine(wxCommandEvent &evt)
{
    DeviceManager* dev = Slic3r::GUI::wxGetApp().getDeviceManager();
    if (!dev || m_agent) return;

    dev->set_selected_machine(m_agent->get_user_selected_machine());
}

void GUI_App::on_user_login_handle(wxCommandEvent &evt)
{
    if (!m_agent) { return; }

    int online_login = evt.GetInt();
    m_agent->connect_server();

    // get machine list
    DeviceManager* dev = Slic3r::GUI::wxGetApp().getDeviceManager();
    if (!dev) return;

    boost::thread update_thread = boost::thread([this, dev] {
        dev->update_user_machine_list_info();
        auto evt = new wxCommandEvent(EVT_SET_SELECTED_MACHINE);
        wxQueueEvent(this, evt);
    });

<<<<<<< HEAD
    // if (app_config->get("sync_user_preset") == "true") {
        enable_user_preset_folder(true);
    // } else {
    //     enable_user_preset_folder(false);
    // }

    if (online_login)
        GUI::wxGetApp().mainframe->show_sync_dialog();

=======


    if (online_login)
        GUI::wxGetApp().mainframe->show_sync_dialog();
    else if (app_config->get("sync_user_preset") == "true") {
        enable_user_preset_folder(true);
    } else {
        enable_user_preset_folder(false);
    }
>>>>>>> 1f155868
    //show publish button
    if (m_agent->is_user_login() && mainframe) {
        int identifier;
        int result = m_agent->get_user_info(&identifier);
        auto publish_identifier = identifier & 1;

#ifdef __WINDOWS__
        if (result == 0 && publish_identifier >= 0) {
            mainframe->m_topbar->show_publish_button(publish_identifier == 0 ? false : true);
        }
#else
        mainframe->show_publish_button(publish_identifier == 0 ? false : true);
#endif
    }
}

void GUI_App::check_track_enable()
{
    if (app_config && app_config->get("firstguide", "privacyuse") == "true") {
        //enable track event
        json header_json;
        header_json["ver"] = SLIC3R_VERSION;
        wxString os_desc = wxGetOsDescription();
        int major = 0, minor = 0, micro = 0;
        header_json["os"] = std::string(os_desc.ToUTF8());
        header_json["name"] = std::string(SLIC3R_APP_NAME);
        if (m_agent) {
            m_agent->track_header(header_json.dump());
            m_agent->track_enable(true);
        }
    }
}

void GUI_App::on_user_login(wxCommandEvent &evt)
{
    if (!m_agent) { return; }
    int online_login = evt.GetInt();
    // check privacy before handle
    check_privacy_version(online_login);
    check_track_enable();
}

bool GUI_App::is_studio_active()
{
    auto curr_time = std::chrono::system_clock::now();
    auto diff = std::chrono::duration_cast<std::chrono::milliseconds>(curr_time - last_active_point);
    if (diff.count() < STUDIO_INACTIVE_TIMEOUT) {
        return true;
    }
    return false;
}

void GUI_App::reset_to_active()
{
    last_active_point = std::chrono::system_clock::now();
}

void GUI_App::check_update(bool show_tips, int by_user)
{
    if (version_info.version_str.empty()) return;
    if (version_info.url.empty()) return;

    auto curr_version = Semver::parse(SLIC3R_VERSION);
    auto remote_version = Semver::parse(version_info.version_str);
    if (curr_version && remote_version && (*remote_version > *curr_version)) {
        if (version_info.force_upgrade) {
            wxGetApp().app_config->set_bool("force_upgrade", version_info.force_upgrade);
            wxGetApp().app_config->set("upgrade", "force_upgrade", true);
            wxGetApp().app_config->set("upgrade", "description", version_info.description);
            wxGetApp().app_config->set("upgrade", "version", version_info.version_str);
            wxGetApp().app_config->set("upgrade", "url", version_info.url);
            GUI::wxGetApp().enter_force_upgrade();
        }
        else {
            GUI::wxGetApp().request_new_version(by_user);
        }
    } else {
        wxGetApp().app_config->set("upgrade", "force_upgrade", false);
        if (show_tips)
            this->no_new_version();
    }
}

void GUI_App::check_new_version(bool show_tips, int by_user)
{
    std::string platform = "windows";

#ifdef __WINDOWS__
    platform = "windows";
#endif
#ifdef __APPLE__
    platform = "macos";
#endif
#ifdef __LINUX__
    platform = "linux";
#endif
    std::string query_params = (boost::format("?name=slicer&version=%1%&guide_version=%2%")
        % VersionInfo::convert_full_version(SLIC3R_VERSION)
        % VersionInfo::convert_full_version("0.0.0.1")
        ).str();

    std::string url = get_http_url(app_config->get_country_code()) + query_params;
    Slic3r::Http http = Slic3r::Http::get(url);

    http.header("accept", "application/json")
        .timeout_connect(TIMEOUT_CONNECT)
        .timeout_max(TIMEOUT_RESPONSE)
        .on_complete([this, show_tips, by_user](std::string body, unsigned) {
        try {
            json j = json::parse(body);
            if (j.contains("message")) {
                if (j["message"].get<std::string>() == "success") {
                    if (j.contains("software")) {
                        if (j["software"].empty() && show_tips) {
                            this->no_new_version();
                        }
                        else {
                            if (j["software"].contains("url")
                                && j["software"].contains("version")
                                && j["software"].contains("description")) {
                                version_info.url = j["software"]["url"].get<std::string>();
                                version_info.version_str = j["software"]["version"].get<std::string>();
                                version_info.description = j["software"]["description"].get<std::string>();
                            }
                            if (j["software"].contains("force_update")) {
                                version_info.force_upgrade = j["software"]["force_update"].get<bool>();
                            }
                            CallAfter([this, show_tips, by_user](){
                                this->check_update(show_tips, by_user);
                            });
                        }
                    }
                }
            }
        }
        catch (...) {
            ;
        }
            })
        .on_error([this](std::string body, std::string error, unsigned int status) {
            handle_http_error(status, body);
            BOOST_LOG_TRIVIAL(error) << "check new version error" << body;
    }).perform();
}

//parse the string, if it doesn't contain a valid version string, return invalid version.
Semver get_version(const std::string& str, const std::regex& regexp) {
    std::smatch match;
    if (std::regex_match(str, match, regexp)) {
        std::string version_cleaned = match[0];
        const boost::optional<Semver> version = Semver::parse(version_cleaned);
        if (version.has_value()) {
            return *version;
        }
    }
    return Semver::invalid();
}

void GUI_App::check_new_version_sf(bool show_tips, int by_user)
{
    AppConfig* app_config = wxGetApp().app_config;
    auto version_check_url = app_config->version_check_url();
    Http::get(version_check_url).on_error([&](std::string body, std::string error, unsigned http_status) {
        (void)body;
        BOOST_LOG_TRIVIAL(error) << format("Error getting: `%1%`: HTTP %2%, %3%",
            version_check_url,
            http_status,
            error);
        })
        .timeout_connect(1)
        .on_complete([&](std::string body, unsigned /* http_status */) {
            boost::trim(body);
            // SoftFever: parse github release, ported from SS

            boost::property_tree::ptree root;
            std::stringstream json_stream(body);
            boost::property_tree::read_json(json_stream, root);
            bool i_am_pre = false;
            //at least two number, use '.' as separator. can be followed by -Az23 for prereleased and +Az42 for metadata
            std::regex matcher("[0-9]+\\.[0-9]+(\\.[0-9]+)*(-[A-Za-z0-9]+)?(\\+[A-Za-z0-9]+)?");

            Semver current_version = get_version(SoftFever_VERSION, matcher);
            Semver best_pre(1, 0, 0);
            Semver best_release(1, 0, 0);
            std::string best_pre_url;
            std::string best_release_url;
            std::string best_release_content;
            std::string best_pre_content;
            const std::regex reg_num("([0-9]+)");
            for (auto json_version : root) {
                std::string tag = json_version.second.get<std::string>("tag_name");
                if (tag[0] == 'v')
                    tag.erase(0, 1);
                for (std::regex_iterator it = std::sregex_iterator(tag.begin(), tag.end(), reg_num); it != std::sregex_iterator(); ++it) {

                }
                Semver tag_version = get_version(tag, matcher);
                if (current_version == tag_version)
                    i_am_pre = json_version.second.get<bool>("prerelease");
                if (json_version.second.get<bool>("prerelease")) {
                    if (best_pre < tag_version) {
                        best_pre = tag_version;
                        best_pre_url = json_version.second.get<std::string>("html_url");
                        best_pre_content = json_version.second.get<std::string>("body");
                        best_pre.set_prerelease("Preview");
                    }
                }
                else {
                    if (best_release < tag_version) {
                        best_release = tag_version;
                        best_release_url = json_version.second.get<std::string>("html_url");
                        best_release_content = json_version.second.get<std::string>("body");
                    }
                }
            }

            //if release is more recent than beta, use release anyway
            if (best_pre < best_release) {
                best_pre = best_release;
                best_pre_url = best_release_url;
                best_pre_content = best_release_content;
            }
            //if we're the most recent, don't do anything
            if ((i_am_pre ? best_pre : best_release) <= current_version)
                return;

            //BOOST_LOG_TRIVIAL(info) << format("Got %1% online version: `%2%`. Sending to GUI thread...", SLIC3R_APP_NAME, i_am_pre ? best_pre.to_string(): best_release.to_string());

            version_info.url = i_am_pre ? best_pre_url : best_release_url;
            version_info.version_str = i_am_pre ? best_pre.to_string() : best_release.to_string_sf();
            version_info.description = i_am_pre ? best_pre_content : best_release_content;
            version_info.force_upgrade = false;

            wxCommandEvent* evt = new wxCommandEvent(EVT_SLIC3R_VERSION_ONLINE);
            evt->SetString((i_am_pre ? best_pre : best_release).to_string());
            GUI::wxGetApp().QueueEvent(evt);
            })
            .perform_sync();;
            
}

//BBS pop up a dialog and download files
void GUI_App::request_new_version(int by_user)
{
    wxCommandEvent* evt = new wxCommandEvent(EVT_SLIC3R_VERSION_ONLINE);
    evt->SetString(GUI::from_u8(version_info.version_str));
    evt->SetInt(by_user);
    GUI::wxGetApp().QueueEvent(evt);
}

void GUI_App::enter_force_upgrade()
{
    wxCommandEvent *evt = new wxCommandEvent(EVT_ENTER_FORCE_UPGRADE);
    GUI::wxGetApp().QueueEvent(evt);
}

void GUI_App::set_skip_version(bool skip)
{
    BOOST_LOG_TRIVIAL(info) << "set_skip_version, skip = " << skip << ", version = " <<version_info.version_str;
    if (skip) {
        app_config->set("skip_version", version_info.version_str);
    }else {
        app_config->set("skip_version", "");
    }
}

void GUI_App::show_check_privacy_dlg(wxCommandEvent& evt)
{
    int online_login = evt.GetInt();
    PrivacyUpdateDialog privacy_dlg(this->mainframe, wxID_ANY, _L("Privacy Policy Update"));
    privacy_dlg.Bind(EVT_PRIVACY_UPDATE_CONFIRM, [this, online_login](wxCommandEvent &e) {
        app_config->set("privacy_version", privacy_version_info.version_str);
        app_config->set_bool("privacy_update_checked", true);
        app_config->save();
        request_user_handle(online_login);
        });
    privacy_dlg.Bind(EVT_PRIVACY_UPDATE_CANCEL, [this](wxCommandEvent &e) {
            app_config->set_bool("privacy_update_checked", false);
            app_config->save();
            if (m_agent) {
                m_agent->user_logout();
            }
        });

    privacy_dlg.set_text(privacy_version_info.description);
    privacy_dlg.on_show();
}

void GUI_App::on_show_check_privacy_dlg(int online_login)
{
    auto evt = new wxCommandEvent(EVT_CHECK_PRIVACY_SHOW);
    evt->SetInt(online_login);
    wxQueueEvent(this, evt);
}

bool GUI_App::check_privacy_update()
{
    if (privacy_version_info.version_str.empty() || privacy_version_info.description.empty()
        || privacy_version_info.url.empty()) {
        return false;
    }

    std::string local_privacy_ver = app_config->get("privacy_version");
    auto curr_version = Semver::parse(local_privacy_ver);
    auto remote_version = Semver::parse(privacy_version_info.version_str);
    if (curr_version && remote_version) {
        if (*remote_version > *curr_version || app_config->get("privacy_update_checked") != "true") {
            return true;
        }
    }
    return false;
}

void GUI_App::on_check_privacy_update(wxCommandEvent& evt)
{
    int online_login = evt.GetInt();
    bool result = check_privacy_update();
    if (result)
        on_show_check_privacy_dlg(online_login);
    else
        request_user_handle(online_login);
}

void GUI_App::check_privacy_version(int online_login)
{
    update_http_extra_header();
    std::string query_params = "?policy/privacy=00.00.00.00";
    std::string url = get_http_url(app_config->get_country_code()) + query_params;
    Slic3r::Http http = Slic3r::Http::get(url);

    http.header("accept", "application/json")
        .timeout_connect(TIMEOUT_CONNECT)
        .timeout_max(TIMEOUT_RESPONSE)
        .on_complete([this, online_login](std::string body, unsigned) {
            try {
                json j = json::parse(body);
                if (j.contains("message")) {
                    if (j["message"].get<std::string>() == "success") {
                        if (j.contains("resources")) {
                            for (auto it = j["resources"].begin(); it != j["resources"].end(); it++) {
                                if (it->contains("type")) {
                                    if ((*it)["type"] == std::string("policy/privacy")
                                        && it->contains("version")
                                        && it->contains("description")
                                        && it->contains("url")
                                        && it->contains("force_update")) {
                                        privacy_version_info.version_str = (*it)["version"].get<std::string>();
                                        privacy_version_info.description = (*it)["description"].get<std::string>();
                                        privacy_version_info.url = (*it)["url"].get<std::string>();
                                        privacy_version_info.force_upgrade = (*it)["force_update"].get<bool>();
                                        break;
                                    }
                                }
                            }
                            CallAfter([this, online_login]() {
                                auto evt = new wxCommandEvent(EVT_CHECK_PRIVACY_VER);
                                evt->SetInt(online_login);
                                wxQueueEvent(this, evt);
                            });
                        }
                    }
                }
            }
            catch (...) {
                request_user_handle(online_login);
            }
        })
        .on_error([this, online_login](std::string body, std::string error, unsigned int status) {
            request_user_handle(online_login);
            BOOST_LOG_TRIVIAL(error) << "check privacy version error" << body;
    }).perform();
}

void GUI_App::no_new_version()
{
    wxCommandEvent* evt = new wxCommandEvent(EVT_SHOW_NO_NEW_VERSION);
    GUI::wxGetApp().QueueEvent(evt);
}

std::string GUI_App::version_display = "";
std::string GUI_App::format_display_version()
{
    if (!version_display.empty())
        return version_display;

    version_display = SoftFever_VERSION;
    return version_display;
}

void GUI_App::show_dialog(wxString msg)
{
    wxCommandEvent* evt = new wxCommandEvent(EVT_SHOW_DIALOG);
    evt->SetString(msg);
    GUI::wxGetApp().QueueEvent(evt);
}

void GUI_App::reload_settings()
{
    if (preset_bundle && m_agent) {
        std::map<std::string, std::map<std::string, std::string>> user_presets;
        m_agent->get_user_presets(&user_presets);
        preset_bundle->load_user_presets(*app_config, user_presets, ForwardCompatibilitySubstitutionRule::Enable);
        preset_bundle->save_user_presets(*app_config, get_delete_cache_presets());
        mainframe->update_side_preset_ui();
    }
}

//BBS reload when logout
void GUI_App::remove_user_presets()
{
    if (preset_bundle && m_agent) {
        preset_bundle->remove_users_preset(*app_config);

        // Not remove user preset cache
        //std::string user_id = m_agent->get_user_id();
        //preset_bundle->remove_user_presets_directory(user_id);

        //update ui
        mainframe->update_side_preset_ui();
    }
}

void GUI_App::sync_preset(Preset* preset)
{
    int result = -1;
    unsigned int http_code = 200;
    std::string updated_info;
    // only sync user's preset
    if (!preset->is_user()) return;
    if (preset->is_custom_defined()) return;

    if (preset->setting_id.empty() && preset->sync_info.empty() && !preset->base_id.empty()) {
        std::map<std::string, std::string> values_map;
        int ret = preset_bundle->get_differed_values_to_update(*preset, values_map);
        if (!ret) {
            std::string new_setting_id = m_agent->request_setting_id(preset->name, &values_map, &http_code);
            if (!new_setting_id.empty()) {
                preset->setting_id = new_setting_id;
                result = 0;
            }
            else {
                BOOST_LOG_TRIVIAL(trace) << "[sync_preset]init: request_setting_id failed, http code "<<http_code;
                // do not post new preset this time if http code >= 400
                if (http_code >= 400) {
                    result = 0;
                    updated_info = "hold";
                }
                else
                    result = -1;
            }
        }
        else {
            BOOST_LOG_TRIVIAL(trace) << "[sync_preset]init: can not generate differed key-values";
            result = 0;
            updated_info = "hold";
        }
    }
    else if ((preset->sync_info.compare("create") == 0) && !preset->base_id.empty()) {
        std::map<std::string, std::string> values_map;
        int ret = preset_bundle->get_differed_values_to_update(*preset, values_map);
        if (!ret) {
            std::string new_setting_id = m_agent->request_setting_id(preset->name, &values_map, &http_code);
            if (!new_setting_id.empty()) {
                preset->setting_id = new_setting_id;
                result = 0;
            }
            else {
                BOOST_LOG_TRIVIAL(trace) << "[sync_preset]create: request_setting_id failed, http code "<<http_code;
                // do not post new preset this time if http code >= 400
                if (http_code >= 400) {
                    result = 0;
                    updated_info = "hold";
                }
                else
                    result = -1;
            }
        }
        else {
            BOOST_LOG_TRIVIAL(trace) << "[sync_preset]create: can not generate differed preset";
        }
    }
    else if ((preset->sync_info.compare("update") == 0) && !preset->base_id.empty()) {
        if (!preset->setting_id.empty()) {
            std::map<std::string, std::string> values_map;
            int ret = preset_bundle->get_differed_values_to_update(*preset, values_map);
            if (!ret) {
                if (values_map[BBL_JSON_KEY_BASE_ID] ==  preset->setting_id) {
                    //clear the setting_id in this case
                    preset->setting_id.clear();
                    result = 0;
                }
                else {
                    result = m_agent->put_setting(preset->setting_id, preset->name, &values_map, &http_code);
                    if (http_code >= 400) {
                        result = 0;
                        updated_info = "hold";
                        BOOST_LOG_TRIVIAL(error) << "[sync_preset] put setting_id = " << preset->setting_id << " failed, http_code = " << http_code;
                    }
                }

            }
            else {
                BOOST_LOG_TRIVIAL(trace) << "[sync_preset]update: can not generate differed key-values, we need to skip this preset "<< preset->name;
                result = 0;
            }
        }
        else {
            //clear the sync_info
            result = 0;
        }
    }

    //update sync_info preset info in file

    if (result == 0) {
        //PresetBundle* preset_bundle = wxGetApp().preset_bundle;
        if (!this->preset_bundle) return;

        BOOST_LOG_TRIVIAL(trace) << "sync_preset: sync operation: " << preset->sync_info << " success! preset = " << preset->name;
        if (preset->type == Preset::Type::TYPE_FILAMENT) {
            preset_bundle->filaments.set_sync_info_and_save(preset->name, preset->setting_id, updated_info);
        } else if (preset->type == Preset::Type::TYPE_PRINT) {
            preset_bundle->prints.set_sync_info_and_save(preset->name, preset->setting_id, updated_info);
        } else if (preset->type == Preset::Type::TYPE_PRINTER) {
            preset_bundle->printers.set_sync_info_and_save(preset->name, preset->setting_id, updated_info);
        }
    }
}

void GUI_App::start_sync_user_preset(bool load_immediately, bool with_progress_dlg)
{
    if (!m_agent || !m_agent->is_user_login()) return;

    if (load_immediately)
        remove_user_presets();

    enable_user_preset_folder(true);

    // has already start sync
    if (enable_sync)
        return;

    if (load_immediately) {
        preset_bundle->load_user_presets(m_agent->get_user_id(), ForwardCompatibilitySubstitutionRule::Enable);
        mainframe->update_side_preset_ui();
    }

    ProgressFn progressFn;
    WasCancelledFn cancelFn;
    std::function<void()> finishFn;

    if (with_progress_dlg) {
        auto dlg = new ProgressDialog(_L("Loading"), "", 100, this->mainframe, wxPD_AUTO_HIDE | wxPD_APP_MODAL | wxPD_CAN_ABORT);
        dlg->Update(0, _L("Loading user preset"));
        progressFn = [this, dlg](int percent) {
            CallAfter([=]{
                dlg->Update(percent, _L("Loading user preset"));
            });
        };
        cancelFn = [dlg]() {
            return dlg->WasCanceled();
        };
        finishFn = [this, dlg] {
            CallAfter([=]{
                dlg->Destroy();
                reload_settings();
            });
        };
    }
    else {
        finishFn = [this] {
            CallAfter([=] {
                reload_settings();
            });
        };
    }

    BOOST_LOG_TRIVIAL(info) << "start_sync_service...";
    //BBS
    enable_sync = true;
    m_sync_update_thread = Slic3r::create_thread(
        [this, progressFn, cancelFn, finishFn] {
            // get setting list, update setting list
            std::string version = preset_bundle->get_vendor_profile_version(PresetBundle::BBL_BUNDLE).to_string();
            m_agent->get_setting_list(version, progressFn, cancelFn);
            finishFn();

            int count = 0, sync_count = 0;
            std::vector<Preset> presets_to_sync;
            while (enable_sync) {
                count++;
                if (count % 20 == 0) {
                    if (m_agent) {
                        if (!m_agent->is_user_login()) {
                            continue;
                        }
                        //sync preset
                        if (!preset_bundle) continue;

                        sync_count = preset_bundle->prints.get_user_presets(presets_to_sync);
                        if (sync_count > 0) {
                            for (Preset& preset : presets_to_sync) {
                                sync_preset(&preset);
                            }
                        }

                        sync_count = preset_bundle->filaments.get_user_presets(presets_to_sync);
                        if (sync_count > 0) {
                            for (Preset& preset : presets_to_sync) {
                                sync_preset(&preset);
                            }
                        }

                        sync_count = preset_bundle->printers.get_user_presets(presets_to_sync);
                        if (sync_count > 0) {
                            for (Preset& preset : presets_to_sync) {
                                sync_preset(&preset);
                            }
                        }

                        unsigned int http_code = 200;

                        /* get list witch need to be deleted*/
                        std::vector<string> delete_cache_presets = get_delete_cache_presets_lock();
                        for (auto it = delete_cache_presets.begin(); it != delete_cache_presets.end();) {
                            if ((*it).empty()) continue;
                            std::string del_setting_id = *it;
                            int result = m_agent->delete_setting(del_setting_id);
                            if (result == 0) {
                                preset_deleted_from_cloud(del_setting_id);
                                it = delete_cache_presets.erase(it);
                                BOOST_LOG_TRIVIAL(trace) << "sync_preset: sync operation: delete success! setting id = " << del_setting_id;
                            }
                            else {
                                BOOST_LOG_TRIVIAL(info) << "delete setting = " <<del_setting_id << " failed";
                                it++;
                            }
                        }
                    }
                } else {
                    boost::this_thread::sleep_for(boost::chrono::milliseconds(100));
                }
            }
        });
}

void GUI_App::stop_sync_user_preset()
{
    if (!wxGetApp().m_is_closing)
        remove_user_presets();
    enable_user_preset_folder(false);

    preset_bundle->load_user_presets(DEFAULT_USER_FOLDER_NAME, ForwardCompatibilitySubstitutionRule::Enable);
    mainframe->update_side_preset_ui();

    if (!enable_sync)
        return;

    enable_sync = false;
    if (m_sync_update_thread.joinable())
        m_sync_update_thread.join();
}

void GUI_App::start_http_server()
{
    if (!m_http_server.is_started())
        m_http_server.start();
}
void GUI_App::stop_http_server()
{
    m_http_server.stop();
}

bool GUI_App::switch_language()
{
    if (select_language()) {
        recreate_GUI(_L("Switching application language") + dots);
        return true;
    } else {
        return false;
    }
}

#ifdef __linux__
static const wxLanguageInfo* linux_get_existing_locale_language(const wxLanguageInfo* language,
                                                                const wxLanguageInfo* system_language)
{
    constexpr size_t max_len = 50;
    char path[max_len] = "";
    std::vector<std::string> locales;
    const std::string lang_prefix = into_u8(language->CanonicalName.BeforeFirst('_'));

    // Call locale -a so we can parse the output to get the list of available locales
    // We expect lines such as "en_US.utf8". Pick ones starting with the language code
    // we are switching to. Lines with different formatting will be removed later.
    FILE* fp = popen("locale -a", "r");
    if (fp != NULL) {
        while (fgets(path, max_len, fp) != NULL) {
            std::string line(path);
            line = line.substr(0, line.find('\n'));
            if (boost::starts_with(line, lang_prefix))
                locales.push_back(line);
        }
        pclose(fp);
    }

    // locales now contain all candidates for this language.
    // Sort them so ones containing anything about UTF-8 are at the end.
    std::sort(locales.begin(), locales.end(), [](const std::string& a, const std::string& b)
    {
        auto has_utf8 = [](const std::string & s) {
            auto S = boost::to_upper_copy(s);
            return S.find("UTF8") != std::string::npos || S.find("UTF-8") != std::string::npos;
        };
        return ! has_utf8(a) && has_utf8(b);
    });

    // Remove the suffix behind a dot, if there is one.
    for (std::string& s : locales)
        s = s.substr(0, s.find("."));

    // We just hope that dear Linux "locale -a" returns country codes
    // in ISO 3166-1 alpha-2 code (two letter) format.
    // https://en.wikipedia.org/wiki/List_of_ISO_3166_country_codes
    // To be sure, remove anything not looking as expected
    // (any number of lowercase letters, underscore, two uppercase letters).
    locales.erase(std::remove_if(locales.begin(),
                                 locales.end(),
                                 [](const std::string& s) {
                                     return ! std::regex_match(s,
                                         std::regex("^[a-z]+_[A-Z]{2}$"));
                                 }),
                   locales.end());

    // Is there a candidate matching a country code of a system language? Move it to the end,
    // while maintaining the order of matches, so that the best match ends up at the very end.
    std::string system_country = "_" + into_u8(system_language->CanonicalName.AfterFirst('_')).substr(0, 2);
    int cnt = locales.size();
    for (int i=0; i<cnt; ++i)
        if (locales[i].find(system_country) != std::string::npos) {
            locales.emplace_back(std::move(locales[i]));
            locales[i].clear();
        }

    // Now try them one by one.
    for (auto it = locales.rbegin(); it != locales.rend(); ++ it)
        if (! it->empty()) {
            const std::string &locale = *it;
            const wxLanguageInfo* lang = wxLocale::FindLanguageInfo(from_u8(locale));
            if (wxLocale::IsAvailable(lang->Language))
                return lang;
        }
    return language;
}
#endif

int GUI_App::GetSingleChoiceIndex(const wxString& message,
                                const wxString& caption,
                                const wxArrayString& choices,
                                int initialSelection)
{
#ifdef _WIN32
    wxSingleChoiceDialog dialog(nullptr, message, caption, choices);
    dialog.SetBackgroundColour(*wxWHITE);
    wxGetApp().UpdateDlgDarkUI(&dialog);

    dialog.SetSelection(initialSelection);
    return dialog.ShowModal() == wxID_OK ? dialog.GetSelection() : -1;
#else
    return wxGetSingleChoiceIndex(message, caption, choices, initialSelection);
#endif
}

// select language from the list of installed languages
bool GUI_App::select_language()
{
	wxArrayString translations = wxTranslations::Get()->GetAvailableTranslations(SLIC3R_APP_KEY);
    std::vector<const wxLanguageInfo*> language_infos;
    language_infos.emplace_back(wxLocale::GetLanguageInfo(wxLANGUAGE_ENGLISH));
    for (size_t i = 0; i < translations.GetCount(); ++ i) {
	    const wxLanguageInfo *langinfo = wxLocale::FindLanguageInfo(translations[i]);
        if (langinfo != nullptr)
            language_infos.emplace_back(langinfo);
    }
    sort_remove_duplicates(language_infos);
	std::sort(language_infos.begin(), language_infos.end(), [](const wxLanguageInfo* l, const wxLanguageInfo* r) { return l->Description < r->Description; });

    wxArrayString names;
    names.Alloc(language_infos.size());

    // Some valid language should be selected since the application start up.
    const wxLanguage current_language = wxLanguage(m_wxLocale->GetLanguage());
    int 		     init_selection   		= -1;
    int 			 init_selection_alt     = -1;
    int 			 init_selection_default = -1;
    for (size_t i = 0; i < language_infos.size(); ++ i) {
        if (wxLanguage(language_infos[i]->Language) == current_language)
        	// The dictionary matches the active language and country.
            init_selection = i;
        else if ((language_infos[i]->CanonicalName.BeforeFirst('_') == m_wxLocale->GetCanonicalName().BeforeFirst('_')) ||
        		 // if the active language is Slovak, mark the Czech language as active.
        	     (language_infos[i]->CanonicalName.BeforeFirst('_') == "cs" && m_wxLocale->GetCanonicalName().BeforeFirst('_') == "sk"))
        	// The dictionary matches the active language, it does not necessarily match the country.
        	init_selection_alt = i;
        if (language_infos[i]->CanonicalName.BeforeFirst('_') == "en")
        	// This will be the default selection if the active language does not match any dictionary.
        	init_selection_default = i;
        names.Add(language_infos[i]->Description);
    }
    if (init_selection == -1)
    	// This is the dictionary matching the active language.
    	init_selection = init_selection_alt;
    if (init_selection != -1)
    	// This is the language to highlight in the choice dialog initially.
    	init_selection_default = init_selection;

    const long index = GetSingleChoiceIndex(_L("Select the language"), _L("Language"), names, init_selection_default);
	// Try to load a new language.
    if (index != -1 && (init_selection == -1 || init_selection != index)) {
    	const wxLanguageInfo *new_language_info = language_infos[index];
    	if (this->load_language(new_language_info->CanonicalName, false)) {
			// Save language at application config.
            // Which language to save as the selected dictionary language?
            // 1) Hopefully the language set to wxTranslations by this->load_language(), but that API is weird and we don't want to rely on its
            //    stability in the future:
            //    wxTranslations::Get()->GetBestTranslation(SLIC3R_APP_KEY, wxLANGUAGE_ENGLISH);
            // 2) Current locale language may not match the dictionary name, see GH issue #3901
            //    m_wxLocale->GetCanonicalName()
            // 3) new_language_info->CanonicalName is a safe bet. It points to a valid dictionary name.
			app_config->set("language", new_language_info->CanonicalName.ToUTF8().data());
			app_config->save();
    		return true;
    	}
    }

    return false;
}

// Load gettext translation files and activate them at the start of the application,
// based on the "language" key stored in the application config.
bool GUI_App::load_language(wxString language, bool initial)
{
    if (initial) {
    	// There is a static list of lookup path prefixes in wxWidgets. Add ours.
	    wxFileTranslationsLoader::AddCatalogLookupPathPrefix(from_u8(localization_dir()));
    	// Get the active language from PrusaSlicer.ini, or empty string if the key does not exist.
        language = app_config->get("language");
        if (! language.empty())
        	BOOST_LOG_TRIVIAL(trace) << boost::format("language provided by OrcaSlicer.conf: %1%") % language;
        else {
            // Get the system language.
            const wxLanguage lang_system = wxLanguage(wxLocale::GetSystemLanguage());
            if (lang_system != wxLANGUAGE_UNKNOWN) {
                m_language_info_system = wxLocale::GetLanguageInfo(lang_system);
                BOOST_LOG_TRIVIAL(trace) << boost::format("System language detected (user locales and such): %1%") % m_language_info_system->CanonicalName.ToUTF8().data();
                // BBS set language to app config
                app_config->set("language", m_language_info_system->CanonicalName.ToUTF8().data());
            } else {
                {
                    std::map<wxString, wxString> language_descptions = {
                        {"zh_CN", wxString::FromUTF8("\xE4\xB8\xAD\xE6\x96\x87\x28\xE7\xAE\x80\xE4\xBD\x93\x29")},
                        {"zh_TW", wxString::FromUTF8("\xE4\xB8\xAD\xE6\x96\x87\x28\xE7\xB9\x81\xE9\xAB\x94\x29")},
                        {"de", wxString::FromUTF8("Deutsch")},
                        {"cs", wxString::FromUTF8("Czech")},
                        {"nl", wxString::FromUTF8("Nederlands")},
                        {"sv", wxString::FromUTF8("\x53\x76\x65\x6e\x73\x6b\x61")}, //Svenska
                        {"en", wxString::FromUTF8("English")},
                        {"es", wxString::FromUTF8("\x45\x73\x70\x61\xC3\xB1\x6F\x6C")},
                        {"fr", wxString::FromUTF8("\x46\x72\x61\x6E\xC3\xA7\x61\x69\x73")},
                        {"it", wxString::FromUTF8("\x49\x74\x61\x6C\x69\x61\x6E\x6F")},
                        {"ru", wxString::FromUTF8("\xD1\x80\xD1\x83\xD1\x81\xD1\x81\xD0\xBA\xD0\xB8\xD0\xB9")},
                        {"hu", wxString::FromUTF8("Magyar")},
                        {"ja", wxString::FromUTF8("\xE6\x97\xA5\xE6\x9C\xAC\xE8\xAA\x9E")}
                    };
                    for (auto l : language_descptions) {
                        const wxLanguageInfo *langinfo = wxLocale::FindLanguageInfo(l.first);
                        if (langinfo) const_cast<wxLanguageInfo *>(langinfo)->Description = l.second;
                    }
                }
                {
                    // Allocating a temporary locale will switch the default wxTranslations to its internal wxTranslations instance.
                    wxLocale temp_locale;
                    // Set the current translation's language to default, otherwise GetBestTranslation() may not work (see the wxWidgets source code).
                    wxTranslations::Get()->SetLanguage(wxLANGUAGE_DEFAULT);
                    // Let the wxFileTranslationsLoader enumerate all translation dictionaries for PrusaSlicer
                    // and try to match them with the system specific "preferred languages".
                    // There seems to be a support for that on Windows and OSX, while on Linuxes the code just returns wxLocale::GetSystemLanguage().
                    // The last parameter gets added to the list of detected dictionaries. This is a workaround
                    // for not having the English dictionary. Let's hope wxWidgets of various versions process this call the same way.
                    wxString best_language = wxTranslations::Get()->GetBestTranslation(SLIC3R_APP_KEY, wxLANGUAGE_ENGLISH);
                    if (!best_language.IsEmpty()) {
                        m_language_info_best = wxLocale::FindLanguageInfo(best_language);
                        BOOST_LOG_TRIVIAL(trace) << boost::format("Best translation language detected (may be different from user locales): %1%") %
                                                        m_language_info_best->CanonicalName.ToUTF8().data();
                        app_config->set("language", m_language_info_best->CanonicalName.ToUTF8().data());
                    }
#ifdef __linux__
                    wxString lc_all;
                    if (wxGetEnv("LC_ALL", &lc_all) && !lc_all.IsEmpty()) {
                        // Best language returned by wxWidgets on Linux apparently does not respect LC_ALL.
                        // Disregard the "best" suggestion in case LC_ALL is provided.
                        m_language_info_best = nullptr;
                    }
#endif
                }
            }
        }
    }

	const wxLanguageInfo *language_info = language.empty() ? nullptr : wxLocale::FindLanguageInfo(language);
	if (! language.empty() && (language_info == nullptr || language_info->CanonicalName.empty())) {
		// Fix for wxWidgets issue, where the FindLanguageInfo() returns locales with undefined ANSII code (wxLANGUAGE_KONKANI or wxLANGUAGE_MANIPURI).
		language_info = nullptr;
    	BOOST_LOG_TRIVIAL(error) << boost::format("Language code \"%1%\" is not supported") % language.ToUTF8().data();
	}

	if (language_info != nullptr && language_info->LayoutDirection == wxLayout_RightToLeft) {
    	BOOST_LOG_TRIVIAL(trace) << boost::format("The following language code requires right to left layout, which is not supported by OrcaSlicer: %1%") % language_info->CanonicalName.ToUTF8().data();
		language_info = nullptr;
	}

    if (language_info == nullptr) {
        // PrusaSlicer does not support the Right to Left languages yet.
        if (m_language_info_system != nullptr && m_language_info_system->LayoutDirection != wxLayout_RightToLeft)
            language_info = m_language_info_system;
        if (m_language_info_best != nullptr && m_language_info_best->LayoutDirection != wxLayout_RightToLeft)
        	language_info = m_language_info_best;
	    if (language_info == nullptr)
			language_info = wxLocale::GetLanguageInfo(wxLANGUAGE_ENGLISH_US);
    }

	BOOST_LOG_TRIVIAL(trace) << boost::format("Switching wxLocales to %1%") % language_info->CanonicalName.ToUTF8().data();

    // Select language for locales. This language may be different from the language of the dictionary.
    //if (language_info == m_language_info_best || language_info == m_language_info_system) {
    //    // The current language matches user's default profile exactly. That's great.
    //} else if (m_language_info_best != nullptr && language_info->CanonicalName.BeforeFirst('_') == m_language_info_best->CanonicalName.BeforeFirst('_')) {
    //    // Use whatever the operating system recommends, if it the language code of the dictionary matches the recommended language.
    //    // This allows a Swiss guy to use a German dictionary without forcing him to German locales.
    //    language_info = m_language_info_best;
    //} else if (m_language_info_system != nullptr && language_info->CanonicalName.BeforeFirst('_') == m_language_info_system->CanonicalName.BeforeFirst('_'))
    //    language_info = m_language_info_system;

    // Alternate language code.
    wxLanguage language_dict = wxLanguage(language_info->Language);
    if (language_info->CanonicalName.BeforeFirst('_') == "sk") {
    	// Slovaks understand Czech well. Give them the Czech translation.
    	language_dict = wxLANGUAGE_CZECH;
		BOOST_LOG_TRIVIAL(trace) << "Using Czech dictionaries for Slovak language";
    }

#ifdef __linux__
    // If we can't find this locale , try to use different one for the language
    // instead of just reporting that it is impossible to switch.
    if (! wxLocale::IsAvailable(language_info->Language)) {
        std::string original_lang = into_u8(language_info->CanonicalName);
        language_info = linux_get_existing_locale_language(language_info, m_language_info_system);
        BOOST_LOG_TRIVIAL(trace) << boost::format("Can't switch language to %1% (missing locales). Using %2% instead.")
                                    % original_lang % language_info->CanonicalName.ToUTF8().data();
    }
#endif

    if (! wxLocale::IsAvailable(language_info->Language)&&initial) {
        language_info = wxLocale::GetLanguageInfo(wxLANGUAGE_ENGLISH_UK);
        app_config->set("language", language_info->CanonicalName.ToUTF8().data());
    }
    else if (initial) {
        // bbs supported languages
        //TODO: use a global one with Preference
        wxLanguage supported_languages[]{
            wxLANGUAGE_ENGLISH,
            wxLANGUAGE_CHINESE_SIMPLIFIED,
            wxLANGUAGE_GERMAN,
            wxLANGUAGE_FRENCH,
            wxLANGUAGE_SPANISH,
            wxLANGUAGE_SWEDISH,
            wxLANGUAGE_DUTCH,
            wxLANGUAGE_HUNGARIAN,
            wxLANGUAGE_JAPANESE,
            wxLANGUAGE_ITALIAN
        };
        std::string cur_language = app_config->get("language");
        if (cur_language != "") {
            //cleanup the language wrongly set before
            const wxLanguageInfo *langinfo = nullptr;
            bool embedded_language = false;
            int language_num = sizeof(supported_languages) / sizeof(supported_languages[0]);
            for (auto index = 0; index < language_num; index++) {
                langinfo = wxLocale::GetLanguageInfo(supported_languages[index]);
                std::string temp_lan = langinfo->CanonicalName.ToUTF8().data();
                if (cur_language == temp_lan) {
                    embedded_language = true;
                    break;
                }
            }
            if (!embedded_language)
                app_config->erase("app", "language");
        }
    }

    if (! wxLocale::IsAvailable(language_info->Language)) {
    	// Loading the language dictionary failed.
    	wxString message = "Switching Orca Slicer to language " + language_info->CanonicalName + " failed.";
#if !defined(_WIN32) && !defined(__APPLE__)
        // likely some linux system
        message += "\nYou may need to reconfigure the missing locales, likely by running the \"locale-gen\" and \"dpkg-reconfigure locales\" commands.\n";
#endif
        if (initial)
        	message + "\n\nApplication will close.";
        wxMessageBox(message, "Orca Slicer - Switching language failed", wxOK | wxICON_ERROR);
        if (initial)
			std::exit(EXIT_FAILURE);
		else
			return false;
    }

    // Release the old locales, create new locales.
    //FIXME wxWidgets cause havoc if the current locale is deleted. We just forget it causing memory leaks for now.
    m_wxLocale.release();
    m_wxLocale = Slic3r::make_unique<wxLocale>();
    m_wxLocale->Init(language_info->Language);
    // Override language at the active wxTranslations class (which is stored in the active m_wxLocale)
    // to load possibly different dictionary, for example, load Czech dictionary for Slovak language.
    wxTranslations::Get()->SetLanguage(language_dict);
    m_wxLocale->AddCatalog(SLIC3R_APP_KEY);
    m_imgui->set_language(into_u8(language_info->CanonicalName));

    //FIXME This is a temporary workaround, the correct solution is to switch to "C" locale during file import / export only.
    //wxSetlocale(LC_NUMERIC, "C");
    Preset::update_suffix_modified((_L("*") + " ").ToUTF8().data());
	return true;
}

Tab* GUI_App::get_tab(Preset::Type type)
{
    for (Tab* tab: tabs_list)
        if (tab->type() == type)
            return tab->completed() ? tab : nullptr; // To avoid actions with no-completed Tab
    return nullptr;
}

Tab* GUI_App::get_model_tab(bool part)
{
    return model_tabs_list[part ? 1 : 0];
}

Tab* GUI_App::get_layer_tab()
{
    return model_tabs_list[2];
}

ConfigOptionMode GUI_App::get_mode()
{
    if (!app_config->has("user_mode"))
        return comSimple;
    //BBS
    const auto mode = app_config->get("user_mode");
    return mode == "advanced" ? comAdvanced :
           mode == "simple" ? comSimple :
           mode == "develop" ? comDevelop : comSimple;
}

void GUI_App::save_mode(const /*ConfigOptionMode*/int mode)
{
    //BBS
    const std::string mode_str = mode == comAdvanced ? "advanced" :
                                 mode == comSimple ? "simple" :
                                 mode == comDevelop ? "develop" : "simple";
    app_config->set("user_mode", mode_str);
    app_config->save();
    update_mode();
}

// Update view mode according to selected menu
void GUI_App::update_mode()
{
    sidebar().update_mode();

    //BBS: GUI refactor
    if (mainframe->m_param_panel)
        mainframe->m_param_panel->update_mode();
    if (mainframe->m_param_dialog)
        mainframe->m_param_dialog->panel()->update_mode();
    mainframe->m_webview->update_mode();

#ifdef _MSW_DARK_MODE
    if (!wxGetApp().tabs_as_menu())
        dynamic_cast<Notebook*>(mainframe->m_tabpanel)->UpdateMode();
#endif

    for (auto tab : tabs_list)
        tab->update_mode();
    for (auto tab : model_tabs_list)
        tab->update_mode();

    //BBS plater()->update_menus();

    plater()->canvas3D()->update_gizmos_on_off_state();
}

void GUI_App::show_ip_address_enter_dialog(wxString title)
{
    auto evt = new wxCommandEvent(EVT_SHOW_IP_DIALOG);
    evt->SetString(title);
    wxQueueEvent(this, evt);
}

bool GUI_App::show_modal_ip_address_enter_dialog(wxString title)
{
    DeviceManager* dev = Slic3r::GUI::wxGetApp().getDeviceManager();
    if (!dev) return false;
    if (!dev->get_selected_machine()) return false;
    auto obj = dev->get_selected_machine();

    InputIpAddressDialog dlg(nullptr);
    dlg.set_machine_obj(obj);
    if (!title.empty()) dlg.update_title(title);

    dlg.Bind(EVT_ENTER_IP_ADDRESS, [this, obj](wxCommandEvent& e) {
        auto selection_data_arr = wxSplit(e.GetString().ToStdString(), '|');

        if (selection_data_arr.size() == 2) {
            auto ip_address = selection_data_arr[0];
            auto access_code = selection_data_arr[1];

            BOOST_LOG_TRIVIAL(info) << "User enter IP address is " << ip_address;
            if (!ip_address.empty()) {
                wxGetApp().app_config->set_str("ip_address", obj->dev_id, ip_address.ToStdString());
                wxGetApp().app_config->save();

                obj->dev_ip = ip_address.ToStdString();
                obj->set_user_access_code(access_code.ToStdString());
            }
        }
    });

    if (dlg.ShowModal() == wxID_YES) {
        return true;
    }
    return false;
}

void  GUI_App::show_ip_address_enter_dialog_handler(wxCommandEvent& evt)
{
    wxString title = evt.GetString();
    show_modal_ip_address_enter_dialog(title);
}

//void GUI_App::add_config_menu(wxMenuBar *menu)
//void GUI_App::add_config_menu(wxMenu *menu)
//{
//    auto local_menu = new wxMenu();
//    wxWindowID config_id_base = wxWindow::NewControlId(int(ConfigMenuCnt));
//
//    const auto config_wizard_name = _(ConfigWizard::name(true));
//    const auto config_wizard_tooltip = from_u8((boost::format(_utf8(L("Open %s"))) % config_wizard_name).str());
//    // Cmd+, is standard on OS X - what about other operating systems?
//    if (is_editor()) {
//        local_menu->Append(config_id_base + ConfigMenuWizard, config_wizard_name + dots, config_wizard_tooltip);
//        local_menu->Append(config_id_base + ConfigMenuUpdate, _L("Check for Configuration Updates"), _L("Check for configuration updates"));
//        local_menu->AppendSeparator();
//    }
//    local_menu->Append(config_id_base + ConfigMenuPreferences, _L("Preferences") + dots +
//#ifdef __APPLE__
//        "\tCtrl+,",
//#else
//        "\tCtrl+P",
//#endif
//        _L("Application preferences"));
//    wxMenu* mode_menu = nullptr;
//    if (is_editor()) {
//        local_menu->AppendSeparator();
//        mode_menu = new wxMenu();
//        mode_menu->AppendRadioItem(config_id_base + ConfigMenuModeSimple, _L("Simple"), _L("Simple Mode"));
//        mode_menu->AppendRadioItem(config_id_base + ConfigMenuModeAdvanced, _L("Advanced"), _L("Advanced Mode"));
//        Bind(wxEVT_UPDATE_UI, [this](wxUpdateUIEvent& evt) { if (get_mode() == comSimple) evt.Check(true); }, config_id_base + ConfigMenuModeSimple);
//        Bind(wxEVT_UPDATE_UI, [this](wxUpdateUIEvent& evt) { if (get_mode() == comAdvanced) evt.Check(true); }, config_id_base + ConfigMenuModeAdvanced);
//
//        local_menu->AppendSubMenu(mode_menu, _L("Mode"), wxString::Format(_L("%s Mode"), SLIC3R_APP_NAME));
//    }
//    local_menu->AppendSeparator();
//    local_menu->Append(config_id_base + ConfigMenuLanguage, _L("Language"));
//    if (is_editor()) {
//        local_menu->AppendSeparator();
//    }
//
//    local_menu->Bind(wxEVT_MENU, [this, config_id_base](wxEvent &event) {
//        switch (event.GetId() - config_id_base) {
//        case ConfigMenuWizard:
//            run_wizard(ConfigWizard::RR_USER);
//            break;
//		case ConfigMenuUpdate:
//			check_updates(true);
//			break;
//#ifdef __linux__
//        case ConfigMenuDesktopIntegration:
//            show_desktop_integration_dialog();
//            break;
//#endif
//        case ConfigMenuSnapshots:
//            //BBS do not support task snapshot
//            break;
//        case ConfigMenuPreferences:
//        {
//            //BBS GUI refactor: remove unuse layout logic
//            //bool app_layout_changed = false;
//            {
//                // the dialog needs to be destroyed before the call to recreate_GUI()
//                // or sometimes the application crashes into wxDialogBase() destructor
//                // so we put it into an inner scope
//                PreferencesDialog dlg(mainframe);
//                dlg.ShowModal();
//                //BBS GUI refactor: remove unuse layout logic
//                //app_layout_changed = dlg.settings_layout_changed();
//                if (dlg.seq_top_layer_only_changed())
//                    this->plater_->refresh_print();
//
//                if (dlg.recreate_GUI()) {
//                    recreate_GUI(_L("Restart application") + dots);
//                    return;
//                }
//#ifdef _WIN32
//                if (is_editor()) {
//                    if (app_config->get("associate_3mf") == "true")
//                        associate_3mf_files();
//                    if (app_config->get("associate_stl") == "true")
//                        associate_stl_files();
//                }
//                else {
//                    if (app_config->get("associate_gcode") == "true")
//                        associate_gcode_files();
//                }
//#endif // _WIN32
//            }
//            //BBS GUI refactor: remove unuse layout logic
//            /*if (app_layout_changed) {
//                // hide full main_sizer for mainFrame
//                mainframe->GetSizer()->Show(false);
//                mainframe->update_layout();
//                mainframe->select_tab(size_t(0));
//            }*/
//            break;
//        }
//        case ConfigMenuLanguage:
//        {
//            /* Before change application language, let's check unsaved changes on 3D-Scene
//             * and draw user's attention to the application restarting after a language change
//             */
//            {
//                // the dialog needs to be destroyed before the call to switch_language()
//                // or sometimes the application crashes into wxDialogBase() destructor
//                // so we put it into an inner scope
//                wxString title = is_editor() ? wxString(SLIC3R_APP_NAME) : wxString(GCODEVIEWER_APP_NAME);
//                title += " - " + _L("Choose language");
//                //wxMessageDialog dialog(nullptr,
//                MessageDialog dialog(nullptr,
//                    _L("Switching the language requires application restart.\n") + "\n\n" +
//                    _L("Do you want to continue?"),
//                    title,
//                    wxICON_QUESTION | wxOK | wxCANCEL);
//                if (dialog.ShowModal() == wxID_CANCEL)
//                    return;
//            }
//
//            switch_language();
//            break;
//        }
//        case ConfigMenuFlashFirmware:
//            //BBS FirmwareDialog::run(mainframe);
//            break;
//        default:
//            break;
//        }
//    });
//
//    using std::placeholders::_1;
//
//    if (mode_menu != nullptr) {
//        auto modfn = [this](int mode, wxCommandEvent&) { if (get_mode() != mode) save_mode(mode); };
//        mode_menu->Bind(wxEVT_MENU, std::bind(modfn, comSimple, _1), config_id_base + ConfigMenuModeSimple);
//        mode_menu->Bind(wxEVT_MENU, std::bind(modfn, comAdvanced, _1), config_id_base + ConfigMenuModeAdvanced);
//    }
//
//    // BBS
//    //menu->Append(local_menu, _L("Configuration"));
//    menu->AppendSubMenu(local_menu, _L("Configuration"));
//}

void GUI_App::open_preferences(size_t open_on_tab, const std::string& highlight_option)
{
    bool app_layout_changed = false;
    {
        // the dialog needs to be destroyed before the call to recreate_GUI()
        // or sometimes the application crashes into wxDialogBase() destructor
        // so we put it into an inner scope
        PreferencesDialog dlg(mainframe, open_on_tab, highlight_option);
        dlg.ShowModal();
        // BBS
        //app_layout_changed = dlg.settings_layout_changed();
#if ENABLE_GCODE_LINES_ID_IN_H_SLIDER
        if (dlg.seq_top_layer_only_changed() || dlg.seq_seq_top_gcode_indices_changed())
#else
        if (dlg.seq_top_layer_only_changed())
#endif // ENABLE_GCODE_LINES_ID_IN_H_SLIDER
            this->plater_->refresh_print();
#ifdef _WIN32
        if (is_editor()) {
            if (app_config->get("associate_3mf") == "true")
                associate_files(L"3mf");
            if (app_config->get("associate_stl") == "true")
                associate_files(L"stl");
            if (app_config->get("associate_step") == "true") {
                associate_files(L"step");
                associate_files(L"stp");
            }
        }
        else {
            if (app_config->get("associate_gcode") == "true")
                associate_files(L"gcode");
        }
#endif // _WIN32
    }

    // BBS
    /*
    if (app_layout_changed) {
        // hide full main_sizer for mainFrame
        mainframe->GetSizer()->Show(false);
        mainframe->update_layout();
        mainframe->select_tab(size_t(0));
    }*/
}

bool GUI_App::has_unsaved_preset_changes() const
{
    PrinterTechnology printer_technology = preset_bundle->printers.get_edited_preset().printer_technology();
    for (const Tab* const tab : tabs_list) {
        if (tab->supports_printer_technology(printer_technology) && tab->saved_preset_is_dirty())
            return true;
    }
    return false;
}

bool GUI_App::has_current_preset_changes() const
{
    PrinterTechnology printer_technology = preset_bundle->printers.get_edited_preset().printer_technology();
    for (const Tab* const tab : tabs_list) {
        if (tab->supports_printer_technology(printer_technology) && tab->current_preset_is_dirty())
            return true;
    }
    return false;
}

void GUI_App::update_saved_preset_from_current_preset()
{
    PrinterTechnology printer_technology = preset_bundle->printers.get_edited_preset().printer_technology();
    for (Tab* tab : tabs_list) {
        if (tab->supports_printer_technology(printer_technology))
            tab->update_saved_preset_from_current_preset();
    }
}

std::vector<std::pair<unsigned int, std::string>> GUI_App::get_selected_presets() const
{
    std::vector<std::pair<unsigned int, std::string>> ret;
    PrinterTechnology printer_technology = preset_bundle->printers.get_edited_preset().printer_technology();
    for (Tab* tab : tabs_list) {
        if (tab->supports_printer_technology(printer_technology)) {
            const PresetCollection* presets = tab->get_presets();
            ret.push_back({ static_cast<unsigned int>(presets->type()), presets->get_selected_preset_name() });
        }
    }
    return ret;
}

// To notify the user whether he is aware that some preset changes will be lost,
// UnsavedChangesDialog: "Discard / Save / Cancel"
// This is called when:
// - Close Application & Current project isn't saved
// - Load Project      & Current project isn't saved
// - Undo / Redo with change of print technologie
// - Loading snapshot
// - Loading config_file/bundle
// UnsavedChangesDialog: "Don't save / Save / Cancel"
// This is called when:
// - Exporting config_bundle
// - Taking snapshot
bool GUI_App::check_and_save_current_preset_changes(const wxString& caption, const wxString& header, bool remember_choice/* = true*/, bool dont_save_insted_of_discard/* = false*/)
{
    if (has_current_preset_changes()) {
        int act_buttons = UnsavedChangesDialog::ActionButtons::SAVE;
        if (dont_save_insted_of_discard)
            act_buttons |= UnsavedChangesDialog::ActionButtons::DONT_SAVE;
        if (remember_choice)
            act_buttons |= UnsavedChangesDialog::ActionButtons::REMEMBER_CHOISE;
        UnsavedChangesDialog dlg(caption, header, "", act_buttons);
        if (dlg.ShowModal() == wxID_CANCEL)
            return false;

        if (dlg.save_preset())  // save selected changes
        {
            //BBS: add project embedded preset relate logic
            for (const UnsavedChangesDialog::PresetData& nt : dlg.get_names_and_types())
                preset_bundle->save_changes_for_preset(nt.name, nt.type, dlg.get_unselected_options(nt.type), nt.save_to_project);
            //for (const std::pair<std::string, Preset::Type>& nt : dlg.get_names_and_types())
            //    preset_bundle->save_changes_for_preset(nt.first, nt.second, dlg.get_unselected_options(nt.second));

            load_current_presets(false);

            // if we saved changes to the new presets, we should to
            // synchronize config.ini with the current selections.
            preset_bundle->export_selections(*app_config);

            //MessageDialog(nullptr, _L_PLURAL("Modifications to the preset have been saved",
            //                                 "Modifications to the presets have been saved", dlg.get_names_and_types().size())).ShowModal();
        }
    }

    return true;
}

void GUI_App::apply_keeped_preset_modifications()
{
    PrinterTechnology printer_technology = preset_bundle->printers.get_edited_preset().printer_technology();
    for (Tab* tab : tabs_list) {
        if (tab->supports_printer_technology(printer_technology))
            tab->apply_config_from_cache();
    }
    load_current_presets(false);
}

// This is called when creating new project or load another project
// OR close ConfigWizard
// to ask the user what should we do with unsaved changes for presets.
// New Project          => Current project is saved    => UnsavedChangesDialog: "Keep / Discard / Cancel"
//                      => Current project isn't saved => UnsavedChangesDialog: "Keep / Discard / Save / Cancel"
// Close ConfigWizard   => Current project is saved    => UnsavedChangesDialog: "Keep / Discard / Save / Cancel"
// Note: no_nullptr postponed_apply_of_keeped_changes indicates that thie function is called after ConfigWizard is closed
bool GUI_App::check_and_keep_current_preset_changes(const wxString& caption, const wxString& header, int action_buttons, bool* postponed_apply_of_keeped_changes/* = nullptr*/)
{
    if (has_current_preset_changes()) {
        bool is_called_from_configwizard = postponed_apply_of_keeped_changes != nullptr;

        UnsavedChangesDialog dlg(caption, header, "", action_buttons);
        if (dlg.ShowModal() == wxID_CANCEL)
            return false;

        auto reset_modifications = [this, is_called_from_configwizard]() {
            //if (is_called_from_configwizard)
            //    return; // no need to discared changes. It will be done fromConfigWizard closing

            PrinterTechnology printer_technology = preset_bundle->printers.get_edited_preset().printer_technology();
            for (const Tab* const tab : tabs_list) {
                if (tab->supports_printer_technology(printer_technology) && tab->current_preset_is_dirty())
                    tab->m_presets->discard_current_changes();
            }
            load_current_presets(false);
        };

        if (dlg.discard())
            reset_modifications();
        else  // save selected changes
        {
            //BBS: add project embedded preset relate logic
            const auto& preset_names_and_types = dlg.get_names_and_types();
            if (dlg.save_preset()) {
                for (const UnsavedChangesDialog::PresetData& nt : preset_names_and_types)
                    preset_bundle->save_changes_for_preset(nt.name, nt.type, dlg.get_unselected_options(nt.type), nt.save_to_project);

                // if we saved changes to the new presets, we should to
                // synchronize config.ini with the current selections.
                preset_bundle->export_selections(*app_config);

                //wxString text = _L_PLURAL("Modifications to the preset have been saved",
                //    "Modifications to the presets have been saved", preset_names_and_types.size());
                //if (!is_called_from_configwizard)
                //    text += "\n\n" + _L("All modifications will be discarded for new project.");

                //MessageDialog(nullptr, text).ShowModal();
                reset_modifications();
            }
            else if (dlg.transfer_changes() && (dlg.has_unselected_options() || is_called_from_configwizard)) {
                // execute this part of code only if not all modifications are keeping to the new project
                // OR this function is called when ConfigWizard is closed and "Keep modifications" is selected
                for (const UnsavedChangesDialog::PresetData& nt : preset_names_and_types) {
                    Preset::Type type = nt.type;
                    Tab* tab = get_tab(type);
                    std::vector<std::string> selected_options = dlg.get_selected_options(type);
                    if (type == Preset::TYPE_PRINTER) {
                        auto it = std::find(selected_options.begin(), selected_options.end(), "extruders_count");
                        if (it != selected_options.end()) {
                            // erase "extruders_count" option from the list
                            selected_options.erase(it);
                            // cache the extruders count
                            static_cast<TabPrinter*>(tab)->cache_extruder_cnt();
                        }
                    }
                    std::vector<std::string> selected_options2;
                    std::transform(selected_options.begin(), selected_options.end(), std::back_inserter(selected_options2), [](auto & o) {
                        auto i = o.find('#');
                        return i != std::string::npos ? o.substr(0, i) : o;
                    });
                    tab->cache_config_diff(selected_options2);
                    if (!is_called_from_configwizard)
                        tab->m_presets->discard_current_changes();
                }
                if (is_called_from_configwizard)
                    *postponed_apply_of_keeped_changes = true;
                else
                    apply_keeped_preset_modifications();
            }
        }
    }

    return true;
}

bool GUI_App::can_load_project()
{
    return true;
}

bool GUI_App::check_print_host_queue()
{
    wxString dirty;
    std::vector<std::pair<std::string, std::string>> jobs;
    // Get ongoing jobs from dialog
    mainframe->m_printhost_queue_dlg->get_active_jobs(jobs);
    if (jobs.empty())
        return true;
    // Show dialog
    wxString job_string = wxString();
    for (const auto& job : jobs) {
        job_string += format_wxstr("   %1% : %2% \n", job.first, job.second);
    }
    wxString message;
    message += _(L("The uploads are still ongoing")) + ":\n\n" + job_string +"\n" + _(L("Stop them and continue anyway?"));
    //wxMessageDialog dialog(mainframe,
    MessageDialog dialog(mainframe,
        message,
        wxString(SLIC3R_APP_NAME) + " - " + _(L("Ongoing uploads")),
        wxICON_QUESTION | wxYES_NO | wxNO_DEFAULT);
    if (dialog.ShowModal() == wxID_YES)
        return true;

    // TODO: If already shown, bring forward
    mainframe->m_printhost_queue_dlg->Show();
    return false;
}

bool GUI_App::checked_tab(Tab* tab)
{
    bool ret = true;
    if (find(tabs_list.begin(), tabs_list.end(), tab) == tabs_list.end() &&
        find(model_tabs_list.begin(), model_tabs_list.end(), tab) == model_tabs_list.end())
        ret = false;
    return ret;
}

// Update UI / Tabs to reflect changes in the currently loaded presets
//BBS: add preset combo box re-activate logic
void GUI_App::load_current_presets(bool active_preset_combox/*= false*/, bool check_printer_presets_ /*= true*/)
{
    // check printer_presets for the containing information about "Print Host upload"
    // and create physical printer from it, if any exists
    if (check_printer_presets_)
        check_printer_presets();

    PrinterTechnology printer_technology = preset_bundle->printers.get_edited_preset().printer_technology();
	this->plater()->set_printer_technology(printer_technology);
    for (Tab *tab : tabs_list)
		if (tab->supports_printer_technology(printer_technology)) {
			if (tab->type() == Preset::TYPE_PRINTER) {
				static_cast<TabPrinter*>(tab)->update_pages();
				// Mark the plater to update print bed by tab->load_current_preset() from Plater::on_config_change().
				this->plater()->force_print_bed_update();
			}
			tab->load_current_preset();
			//BBS: add preset combox re-active logic
			if (active_preset_combox)
				tab->reactive_preset_combo_box();
		}
    // BBS: model config
    for (Tab *tab : model_tabs_list)
		if (tab->supports_printer_technology(printer_technology)) {
            tab->rebuild_page_tree();
        }
}

static std::mutex mutex_delete_cache_presets;

std::vector<std::string> & GUI_App::get_delete_cache_presets()
{
    return need_delete_presets;
}

std::vector<std::string> GUI_App::get_delete_cache_presets_lock()
{
    std::scoped_lock l(mutex_delete_cache_presets);
    return need_delete_presets;
}

void GUI_App::delete_preset_from_cloud(std::string setting_id)
{
    std::scoped_lock l(mutex_delete_cache_presets);
    need_delete_presets.push_back(setting_id);
}

void GUI_App::preset_deleted_from_cloud(std::string setting_id)
{
    std::scoped_lock l(mutex_delete_cache_presets);
    need_delete_presets.erase(std::remove(need_delete_presets.begin(), need_delete_presets.end(), setting_id), need_delete_presets.end());
}

bool GUI_App::OnExceptionInMainLoop()
{
    generic_exception_handle();
    return false;
}

#ifdef __APPLE__
// This callback is called from wxEntry()->wxApp::CallOnInit()->NSApplication run
// that is, before GUI_App::OnInit(), so we have a chance to switch GUI_App
// to a G-code viewer.
void GUI_App::OSXStoreOpenFiles(const wxArrayString &fileNames)
{
    //BBS: remove GCodeViewer as seperate APP logic
    /*size_t num_gcodes = 0;
    for (const wxString &filename : fileNames)
        if (is_gcode_file(into_u8(filename)))
            ++ num_gcodes;
    if (fileNames.size() == num_gcodes) {
        // Opening PrusaSlicer by drag & dropping a G-Code onto OrcaSlicer icon in Finder,
        // just G-codes were passed. Switch to G-code viewer mode.
        m_app_mode = EAppMode::GCodeViewer;
        unlock_lockfile(get_instance_hash_string() + ".lock", data_dir() + "/cache/");
        if(app_config != nullptr)
            delete app_config;
        app_config = nullptr;
        init_app_config();
    }*/
    wxApp::OSXStoreOpenFiles(fileNames);
}

void GUI_App::MacOpenURL(const wxString& url)
{
    BOOST_LOG_TRIVIAL(info) << __FUNCTION__ << "get mac url " << url;

    if (!url.empty() && boost::starts_with(url, "bambustudioopen://")) {
        auto input_str_arr = split_str(url.ToStdString(), "bambustudioopen://");

        std::string download_origin_url;
        for (auto input_str : input_str_arr) {
            if (!input_str.empty()) download_origin_url = input_str;
        }

        std::string download_file_url = url_decode(download_origin_url);
        BOOST_LOG_TRIVIAL(info) << __FUNCTION__ << download_file_url;
        if (!download_file_url.empty() && (boost::starts_with(download_file_url, "http://") || boost::starts_with(download_file_url, "https://"))) {

            if (m_post_initialized) {
                request_model_download(download_file_url);
            }
            else {
                m_download_file_url = download_file_url;
            }
        }
    }
}

// wxWidgets override to get an event on open files.
void GUI_App::MacOpenFiles(const wxArrayString &fileNames)
{
    if (m_post_initialized) {
        bool has3mf = false;
        std::vector<wxString> names;
        for (auto & n : fileNames) {
            has3mf |= n.EndsWith(".3mf");
            names.push_back(n);
        }
        if (has3mf) {
            start_new_slicer(names);
            return;
        }
    }
    std::vector<std::string> files;
    std::vector<wxString>    gcode_files;
    std::vector<wxString>    non_gcode_files;
    BOOST_LOG_TRIVIAL(info) << __FUNCTION__ << ", open files, size " << fileNames.size();
    for (const auto& filename : fileNames) {
        if (is_gcode_file(into_u8(filename)))
            gcode_files.emplace_back(filename);
        else {
            files.emplace_back(into_u8(filename));
            non_gcode_files.emplace_back(filename);
        }
    }
    //BBS: remove GCodeViewer as seperate APP logic
    /*if (m_app_mode == EAppMode::GCodeViewer) {
        // Running in G-code viewer.
        // Load the first G-code into the G-code viewer.
        // Or if no G-codes, send other files to slicer.
        if (! gcode_files.empty())
            this->plater()->load_gcode(gcode_files.front());
        if (!non_gcode_files.empty())
            start_new_slicer(non_gcode_files, true);
    } else*/
    {
        if (! files.empty()) {
            if (m_post_initialized) {
                wxArrayString input_files;
                for (size_t i = 0; i < non_gcode_files.size(); ++i) {
                    input_files.push_back(non_gcode_files[i]);
                }
                this->plater()->load_files(input_files);
            }
            else {
                for (size_t i = 0; i < files.size(); ++i) {
                    this->init_params->input_files.emplace_back(files[i]);
                }
            }
        }
        else {
            if (m_post_initialized) {
                this->plater()->load_gcode(gcode_files.front());
            }
            else {
                this->init_params->input_gcode = true;
                this->init_params->input_files = { into_u8(gcode_files.front()) };
            }
        }
        /*for (const wxString &filename : gcode_files)
            start_new_gcodeviewer(&filename);*/
    }
}

#endif /* __APPLE */

Sidebar& GUI_App::sidebar()
{
    return plater_->sidebar();
}

ObjectSettings* GUI_App::obj_settings()
{
    return sidebar().obj_settings();
}

ObjectList* GUI_App::obj_list()
{
    return sidebar().obj_list();
}

ObjectLayers* GUI_App::obj_layers()
{
    return sidebar().obj_layers();
}

Plater* GUI_App::plater()
{
    return plater_;
}

const Plater* GUI_App::plater() const
{
    return plater_;
}

ParamsPanel* GUI_App::params_panel()
{
    if (mainframe)
        return mainframe->m_param_panel;
    return nullptr;
}

ParamsDialog* GUI_App::params_dialog()
{
    if (mainframe)
        return mainframe->m_param_dialog;
    return nullptr;
}

Model& GUI_App::model()
{
    return plater_->model();
}

void GUI_App::load_url(wxString url)
{
    if (mainframe)
        return mainframe->load_url(url);
}

void GUI_App::open_mall_page_dialog()
{
    std::string host_url;
    std::string model_url;
    std::string link_url;

    int result = -1;

    //model api url
    host_url = get_model_http_url(app_config->get_country_code());

    //model url

    wxString language_code = this->current_language_code().BeforeFirst('_');
    model_url = language_code.ToStdString();

    if (getAgent() && mainframe) {

        //login already
        if (getAgent()->is_user_login()) {
            std::string ticket;
            result = getAgent()->request_bind_ticket(&ticket);

            if(result == 0){
                link_url = host_url + "api/sign-in/ticket?to=" + host_url + url_encode(model_url) + "&ticket=" + ticket;
            }
        }
    }

    if (result < 0) {
       link_url = host_url + model_url;
    }

    wxLaunchDefaultBrowser(link_url);
}

void GUI_App::open_publish_page_dialog()
{
    std::string host_url;
    std::string model_url;
    std::string link_url;

    int result = -1;

    //model api url
    host_url = get_model_http_url(app_config->get_country_code());

    //publish url
    wxString language_code = this->current_language_code().BeforeFirst('_');
    model_url += (language_code.ToStdString() + "/my/models/publish");

    if (getAgent() && mainframe) {

        //login already
        if (getAgent()->is_user_login()) {
            std::string ticket;
            result = getAgent()->request_bind_ticket(&ticket);

            if (result == 0) {
                link_url = host_url + "api/sign-in/ticket?to=" + host_url + url_encode(model_url) + "&ticket=" + ticket;
            }
        }
    }

    if (result < 0) {
        link_url = host_url + model_url;
    }

    wxLaunchDefaultBrowser(link_url);
}

char GUI_App::from_hex(char ch) {
    return isdigit(ch) ? ch - '0' : tolower(ch) - 'a' + 10;
}

std::string GUI_App::url_decode(std::string value) {
    return Http::url_decode(value);
}

std::string GUI_App::url_encode(std::string value) {
    return Http::url_encode(value);
}

void GUI_App::remove_mall_system_dialog()
{
    if (m_mall_publish_dialog != nullptr) {
        m_mall_publish_dialog->Destroy();
        delete m_mall_publish_dialog;
    }
}

void GUI_App::run_script(wxString js)
{
    if (mainframe)
        return mainframe->RunScript(js);
}

Notebook* GUI_App::tab_panel() const
{
    if (mainframe)
        return mainframe->m_tabpanel;
    return nullptr;
}

NotificationManager * GUI_App::notification_manager()
{
    if (plater_)
        return plater_->get_notification_manager();
    return nullptr;
}

// extruders count from selected printer preset
int GUI_App::extruders_cnt() const
{
    const Preset& preset = preset_bundle->printers.get_selected_preset();
    return preset.printer_technology() == ptSLA ? 1 :
           preset.config.option<ConfigOptionFloats>("nozzle_diameter")->values.size();
}

// extruders count from edited printer preset
int GUI_App::extruders_edited_cnt() const
{
    const Preset& preset = preset_bundle->printers.get_edited_preset();
    return preset.printer_technology() == ptSLA ? 1 :
           preset.config.option<ConfigOptionFloats>("nozzle_diameter")->values.size();
}

// BBS
int GUI_App::filaments_cnt() const
{
    return preset_bundle->filament_presets.size();
}

wxString GUI_App::current_language_code_safe() const
{
	// Translate the language code to a code, for which Prusa Research maintains translations.
	const std::map<wxString, wxString> mapping {
		{ "cs", 	"cs_CZ", },
		{ "sk", 	"cs_CZ", },
		{ "de", 	"de_DE", },
		{ "nl", 	"nl_NL", },
		{ "sv", 	"sv_SE", },
		{ "es", 	"es_ES", },
		{ "fr", 	"fr_FR", },
		{ "it", 	"it_IT", },
		{ "ja", 	"ja_JP", },
		{ "ko", 	"ko_KR", },
		{ "pl", 	"pl_PL", },
		{ "uk", 	"uk_UA", },
		{ "zh", 	"zh_CN", },
		{ "ru", 	"ru_RU", },
	};
	wxString language_code = this->current_language_code().BeforeFirst('_');
	auto it = mapping.find(language_code);
	if (it != mapping.end())
		language_code = it->second;
	else
		language_code = "en_US";
	return language_code;
}

void GUI_App::open_web_page_localized(const std::string &http_address)
{
    open_browser_with_warning_dialog(http_address + "&lng=" + this->current_language_code_safe());
}

// If we are switching from the FFF-preset to the SLA, we should to control the printed objects if they have a part(s).
// Because of we can't to print the multi-part objects with SLA technology.
bool GUI_App::may_switch_to_SLA_preset(const wxString& caption)
{
    if (model_has_multi_part_objects(model())) {
        // BBS: remove SLA related message
        return false;
    }
    return true;
}

bool GUI_App::run_wizard(ConfigWizard::RunReason reason, ConfigWizard::StartPage start_page)
{
    wxCHECK_MSG(mainframe != nullptr, false, "Internal error: Main frame not created / null");

    //if (reason == ConfigWizard::RR_USER) {
    //    //TODO: turn off it currently, maybe need to turn on in the future
    //    if (preset_updater->config_update(app_config->orig_version(), PresetUpdater::UpdateParams::FORCED_BEFORE_WIZARD) == PresetUpdater::R_ALL_CANCELED)
    //        return false;
    //}

    //auto wizard_t = new ConfigWizard(mainframe);
    //const bool res = wizard_t->run(reason, start_page);

    std::string strFinish = wxGetApp().app_config->get("firstguide", "finish");
    long        pStyle    = wxCAPTION | wxCLOSE_BOX | wxSYSTEM_MENU;
    if (strFinish == "false" || strFinish.empty())
        pStyle = wxCAPTION | wxTAB_TRAVERSAL;

    GuideFrame wizard(this, pStyle);
    auto page = start_page == ConfigWizard::SP_WELCOME ? GuideFrame::BBL_WELCOME :
                start_page == ConfigWizard::SP_FILAMENTS ? GuideFrame::BBL_FILAMENT_ONLY :
                start_page == ConfigWizard::SP_PRINTERS ? GuideFrame::BBL_MODELS_ONLY :
                GuideFrame::BBL_MODELS;
    wizard.SetStartPage(page);
    bool       res = wizard.run();

    if (res) {
        load_current_presets();

        // BBS: remove SLA related message
    }

    return res;
}

void GUI_App::show_desktop_integration_dialog()
{
#ifdef __linux__
    //wxCHECK_MSG(mainframe != nullptr, false, "Internal error: Main frame not created / null");
    DesktopIntegrationDialog dialog(mainframe);
    dialog.ShowModal();
#endif //__linux__
}

#if ENABLE_THUMBNAIL_GENERATOR_DEBUG
void GUI_App::gcode_thumbnails_debug()
{
    const std::string BEGIN_MASK = "; thumbnail begin";
    const std::string END_MASK = "; thumbnail end";
    std::string gcode_line;
    bool reading_image = false;
    unsigned int width = 0;
    unsigned int height = 0;

    wxFileDialog dialog(GetTopWindow(), _L("Select a G-code file:"), "", "", "G-code files (*.gcode)|*.gcode;*.GCODE;", wxFD_OPEN | wxFD_FILE_MUST_EXIST);
    if (dialog.ShowModal() != wxID_OK)
        return;

    std::string in_filename = into_u8(dialog.GetPath());
    std::string out_path = boost::filesystem::path(in_filename).remove_filename().append(L"thumbnail").string();

    boost::nowide::ifstream in_file(in_filename.c_str());
    std::vector<std::string> rows;
    std::string row;
    if (in_file.good())
    {
        while (std::getline(in_file, gcode_line))
        {
            if (in_file.good())
            {
                if (boost::starts_with(gcode_line, BEGIN_MASK))
                {
                    reading_image = true;
                    gcode_line = gcode_line.substr(BEGIN_MASK.length() + 1);
                    std::string::size_type x_pos = gcode_line.find('x');
                    std::string width_str = gcode_line.substr(0, x_pos);
                    width = (unsigned int)::atoi(width_str.c_str());
                    std::string height_str = gcode_line.substr(x_pos + 1);
                    height = (unsigned int)::atoi(height_str.c_str());
                    row.clear();
                }
                else if (reading_image && boost::starts_with(gcode_line, END_MASK))
                {
                    std::string out_filename = out_path + std::to_string(width) + "x" + std::to_string(height) + ".png";
                    boost::nowide::ofstream out_file(out_filename.c_str(), std::ios::binary);
                    if (out_file.good())
                    {
                        std::string decoded;
                        decoded.resize(boost::beast::detail::base64::decoded_size(row.size()));
                        decoded.resize(boost::beast::detail::base64::decode((void*)&decoded[0], row.data(), row.size()).first);

                        out_file.write(decoded.c_str(), decoded.size());
                        out_file.close();
                    }

                    reading_image = false;
                    width = 0;
                    height = 0;
                    rows.clear();
                }
                else if (reading_image)
                    row += gcode_line.substr(2);
            }
        }

        in_file.close();
    }
}
#endif // ENABLE_THUMBNAIL_GENERATOR_DEBUG

void GUI_App::window_pos_save(wxTopLevelWindow* window, const std::string &name)
{
    if (name.empty()) { return; }
    const auto config_key = (boost::format("window_%1%") % name).str();

    WindowMetrics metrics = WindowMetrics::from_window(window);
    app_config->set(config_key, metrics.serialize());
    app_config->save();
}

bool GUI_App::window_pos_restore(wxTopLevelWindow* window, const std::string &name, bool default_maximized)
{
    if (name.empty()) { return false; }
    const auto config_key = (boost::format("window_%1%") % name).str();

    if (! app_config->has(config_key)) {
        //window->Maximize(default_maximized);
        return false;
    }

    auto metrics = WindowMetrics::deserialize(app_config->get(config_key));
    if (! metrics) {
        window->Maximize(default_maximized);
        return true;
    }

    const wxRect& rect = metrics->get_rect();
    window->SetPosition(rect.GetPosition());
    window->SetSize(rect.GetSize());
    window->Maximize(metrics->get_maximized());
    return true;
}

void GUI_App::window_pos_sanitize(wxTopLevelWindow* window)
{
    /*unsigned*/int display_idx = wxDisplay::GetFromWindow(window);
    wxRect display;
    if (display_idx == wxNOT_FOUND) {
        display = wxDisplay(0u).GetClientArea();
        window->Move(display.GetTopLeft());
    } else {
        display = wxDisplay(display_idx).GetClientArea();
    }

    auto metrics = WindowMetrics::from_window(window);
    metrics.sanitize_for_display(display);
    if (window->GetScreenRect() != metrics.get_rect()) {
        window->SetSize(metrics.get_rect());
    }
}

void GUI_App::window_pos_center(wxTopLevelWindow *window)
{
    /*unsigned*/int display_idx = wxDisplay::GetFromWindow(window);
    wxRect display;
    if (display_idx == wxNOT_FOUND) {
        display = wxDisplay(0u).GetClientArea();
        window->Move(display.GetTopLeft());
    } else {
        display = wxDisplay(display_idx).GetClientArea();
    }

    auto metrics = WindowMetrics::from_window(window);
    metrics.center_for_display(display);
    if (window->GetScreenRect() != metrics.get_rect()) {
        window->SetSize(metrics.get_rect());
    }
}

bool GUI_App::config_wizard_startup()
{
    if (!m_app_conf_exists || preset_bundle->printers.only_default_printers()) {
        BOOST_LOG_TRIVIAL(info) << "run wizard...";
        run_wizard(ConfigWizard::RR_DATA_EMPTY);
        BOOST_LOG_TRIVIAL(info) << "finished run wizard";
        return true;
    } /*else if (get_app_config()->legacy_datadir()) {
        // Looks like user has legacy pre-vendorbundle data directory,
        // explain what this is and run the wizard

        MsgDataLegacy dlg;
        dlg.ShowModal();

        run_wizard(ConfigWizard::RR_DATA_LEGACY);
        return true;
    }*/
    return false;
}

void GUI_App::check_updates(const bool verbose)
{
	PresetUpdater::UpdateResult updater_result;
	try {
		updater_result = preset_updater->config_update(app_config->orig_version(), verbose ? PresetUpdater::UpdateParams::SHOW_TEXT_BOX : PresetUpdater::UpdateParams::SHOW_NOTIFICATION);
		if (updater_result == PresetUpdater::R_INCOMPAT_EXIT) {
			mainframe->Close();
		}
		else if (updater_result == PresetUpdater::R_INCOMPAT_CONFIGURED) {
            m_app_conf_exists = true;
		}
		else if (verbose && updater_result == PresetUpdater::R_NOOP) {
			MsgNoUpdates dlg;
			dlg.ShowModal();
		}
	}
	catch (const std::exception & ex) {
		show_error(nullptr, ex.what());
	}
}

bool GUI_App::open_browser_with_warning_dialog(const wxString& url, int flags/* = 0*/)
{
    return wxLaunchDefaultBrowser(url, flags);
}

// static method accepting a wxWindow object as first parameter
// void warning_catcher{
//     my($self, $message_dialog) = @_;
//     return sub{
//         my $message = shift;
//         return if $message = ~/ GLUquadricObjPtr | Attempt to free unreferenced scalar / ;
//         my @params = ($message, 'Warning', wxOK | wxICON_WARNING);
//         $message_dialog
//             ? $message_dialog->(@params)
//             : Wx::MessageDialog->new($self, @params)->ShowModal;
//     };
// }

// Do we need this function???
// void GUI_App::notify(message) {
//     auto frame = GetTopWindow();
//     // try harder to attract user attention on OS X
//     if (!frame->IsActive())
//         frame->RequestUserAttention(defined(__WXOSX__/*&Wx::wxMAC */)? wxUSER_ATTENTION_ERROR : wxUSER_ATTENTION_INFO);
//
//     // There used to be notifier using a Growl application for OSX, but Growl is dead.
//     // The notifier also supported the Linux X D - bus notifications, but that support was broken.
//     //TODO use wxNotificationMessage ?
// }


#ifdef __WXMSW__
static bool set_into_win_registry(HKEY hkeyHive, const wchar_t* pszVar, const wchar_t* pszValue)
{
    // see as reference: https://stackoverflow.com/questions/20245262/c-program-needs-an-file-association
    wchar_t szValueCurrent[1000];
    DWORD dwType;
    DWORD dwSize = sizeof(szValueCurrent);

    int iRC = ::RegGetValueW(hkeyHive, pszVar, nullptr, RRF_RT_ANY, &dwType, szValueCurrent, &dwSize);

    bool bDidntExist = iRC == ERROR_FILE_NOT_FOUND;

    if ((iRC != ERROR_SUCCESS) && !bDidntExist)
        // an error occurred
        return false;

    if (!bDidntExist) {
        if (dwType != REG_SZ)
            // invalid type
            return false;

        if (::wcscmp(szValueCurrent, pszValue) == 0)
            // value already set
            return false;
    }

    DWORD dwDisposition;
    HKEY hkey;
    iRC = ::RegCreateKeyExW(hkeyHive, pszVar, 0, 0, 0, KEY_ALL_ACCESS, nullptr, &hkey, &dwDisposition);
    bool ret = false;
    if (iRC == ERROR_SUCCESS) {
        iRC = ::RegSetValueExW(hkey, L"", 0, REG_SZ, (BYTE*)pszValue, (::wcslen(pszValue) + 1) * sizeof(wchar_t));
        if (iRC == ERROR_SUCCESS)
            ret = true;
    }

    RegCloseKey(hkey);
    return ret;
}

static bool del_win_registry(HKEY hkeyHive, const wchar_t *pszVar, const wchar_t *pszValue)
{
    wchar_t szValueCurrent[1000];
    DWORD   dwType;
    DWORD   dwSize = sizeof(szValueCurrent);

    int iRC = ::RegGetValueW(hkeyHive, pszVar, nullptr, RRF_RT_ANY, &dwType, szValueCurrent, &dwSize);

    bool bDidntExist = iRC == ERROR_FILE_NOT_FOUND;

    if ((iRC != ERROR_SUCCESS) && !bDidntExist)
        return false;

    if (!bDidntExist) {
        DWORD dwDisposition;
        HKEY  hkey;
        iRC      = ::RegDeleteKeyExW(hkeyHive, pszVar, KEY_ALL_ACCESS, 0);
        if (iRC == ERROR_SUCCESS) {
            return true;
        }
    }

    return false;
}


void GUI_App::associate_files(std::wstring extend)
{
    wchar_t app_path[MAX_PATH];
    ::GetModuleFileNameW(nullptr, app_path, sizeof(app_path));

    std::wstring prog_path = L"\"" + std::wstring(app_path) + L"\"";
    std::wstring prog_id = L" Orca.Slicer.1";
    std::wstring prog_desc = L"OrcaSlicer";
    std::wstring prog_command = prog_path + L" \"%1\"";
    std::wstring reg_base = L"Software\\Classes";
    std::wstring reg_extension = reg_base + L"\\." + extend;
    std::wstring reg_prog_id = reg_base + L"\\" + prog_id;
    std::wstring reg_prog_id_command = reg_prog_id + L"\\Shell\\Open\\Command";

    bool is_new = false;
    is_new |= set_into_win_registry(HKEY_CURRENT_USER, reg_extension.c_str(), prog_id.c_str());
    is_new |= set_into_win_registry(HKEY_CURRENT_USER, reg_prog_id.c_str(), prog_desc.c_str());
    is_new |= set_into_win_registry(HKEY_CURRENT_USER, reg_prog_id_command.c_str(), prog_command.c_str());
    if (is_new)
        // notify Windows only when any of the values gets changed
        ::SHChangeNotify(SHCNE_ASSOCCHANGED, SHCNF_IDLIST, nullptr, nullptr);
}

void GUI_App::disassociate_files(std::wstring extend)
{
    wchar_t app_path[MAX_PATH];
    ::GetModuleFileNameW(nullptr, app_path, sizeof(app_path));

    std::wstring prog_path = L"\"" + std::wstring(app_path) + L"\"";
    std::wstring prog_id = L" Orca.Slicer.1";
    std::wstring prog_desc = L"OrcaSlicer";
    std::wstring prog_command = prog_path + L" \"%1\"";
    std::wstring reg_base = L"Software\\Classes";
    std::wstring reg_extension = reg_base + L"\\." + extend;
    std::wstring reg_prog_id = reg_base + L"\\" + prog_id;
    std::wstring reg_prog_id_command = reg_prog_id + L"\\Shell\\Open\\Command";

    bool is_new = false;
    is_new |= del_win_registry(HKEY_CURRENT_USER, reg_extension.c_str(), prog_id.c_str());

    bool is_associate_3mf  = app_config->get("associate_3mf") == "true";
    bool is_associate_stl  = app_config->get("associate_stl") == "true";
    bool is_associate_step = app_config->get("associate_step") == "true";
    if (!is_associate_3mf && !is_associate_stl && !is_associate_step)
    {
        is_new |= del_win_registry(HKEY_CURRENT_USER, reg_prog_id.c_str(), prog_desc.c_str());
        is_new |= del_win_registry(HKEY_CURRENT_USER, reg_prog_id_command.c_str(), prog_command.c_str());
    }

    if (is_new)
       ::SHChangeNotify(SHCNE_ASSOCCHANGED, SHCNF_IDLIST, nullptr, nullptr);
}


#endif // __WXMSW__

bool is_support_filament(int extruder_id)
{
    auto &filament_presets = Slic3r::GUI::wxGetApp().preset_bundle->filament_presets;
    auto &filaments        = Slic3r::GUI::wxGetApp().preset_bundle->filaments;

    if (extruder_id >= filament_presets.size()) return false;

    Slic3r::Preset *filament = filaments.find_preset(filament_presets[extruder_id]);
    if (filament == nullptr) return false;

    Slic3r::ConfigOptionBools *support_option = dynamic_cast<Slic3r::ConfigOptionBools *>(filament->config.option("filament_is_support"));
    if (support_option == nullptr) return false;

    return support_option->get_at(0);
};

} // GUI
} //Slic3r<|MERGE_RESOLUTION|>--- conflicted
+++ resolved
@@ -952,26 +952,18 @@
     } catch (const std::bad_alloc& ex) {
         // bad_alloc in main thread is most likely fatal. Report immediately to the user (wxLogError would be delayed)
         // and terminate the app so it is at least certain to happen now.
-<<<<<<< HEAD
-        wxString errmsg = wxString::Format(_L("OrcaSlicer will terminate because of running out of memory."
-=======
         BOOST_LOG_TRIVIAL(error) << boost::format("std::bad_alloc exception: %1%") % ex.what();
         flush_logs();
-        wxString errmsg = wxString::Format(_L("BambuStudio will terminate because of running out of memory."
->>>>>>> 1f155868
+        wxString errmsg = wxString::Format(_L("OrcaSlicer will terminate because of running out of memory."
                                               "It may be a bug. It will be appreciated if you report the issue to our team."));
         wxMessageBox(errmsg + "\n\n" + wxString(ex.what()), _L("Fatal error"), wxOK | wxICON_ERROR);
 
         std::terminate();
         //throw;
      } catch (const boost::io::bad_format_string& ex) {
-<<<<<<< HEAD
+     	BOOST_LOG_TRIVIAL(error) << boost::format("Uncaught exception: %1%") % ex.what();
+        	flush_logs();
         wxString errmsg = _L("OrcaSlicer will terminate because of a localization error. "
-=======
-        BOOST_LOG_TRIVIAL(error) << boost::format("Uncaught exception: %1%") % ex.what();
-        flush_logs();
-        wxString errmsg = _L("BambuStudio will terminate because of a localization error. "
->>>>>>> 1f155868
                              "It will be appreciated if you report the specific scenario this issue happened.");
         wxMessageBox(errmsg + "\n\n" + wxString(ex.what()), _L("Critical error"), wxOK | wxICON_ERROR);
         std::terminate();
@@ -1151,43 +1143,7 @@
     }
 #endif
 
-<<<<<<< HEAD
     m_show_gcode_window = app_config->get("show_gcode_window") == "true";
-=======
-    //BBS: check crash log
-    auto log_dir_path = boost::filesystem::path(data_dir()) / "log";
-    if (boost::filesystem::exists(log_dir_path))
-    {
-        boost::filesystem::directory_iterator end_iter;
-        for (boost::filesystem::directory_iterator iter(log_dir_path); iter != end_iter; ++iter)
-        {
-            std::string file_name = iter->path().stem().string();
-            if (boost::starts_with(file_name, "crash")) {
-                if (file_name.find("done") == std::string::npos) {
-                    std::ifstream ifs(iter->path().string(), ios::in);
-                    std::stringstream data;
-                    data << ifs.rdbuf();
-                    ifs.close();
-
-                    NetworkAgent* agent = wxGetApp().getAgent();
-                    json j;
-                    j["time"] = file_name.substr(file_name.find("crash") + strlen("crash") + 1);
-                    j["verion"] = std::string(SLIC3R_VERSION);
-                    j["content"] = decode_path(data.str().c_str());
-                    try {
-                        if (agent) {
-                            agent->track_event("studio_crash", j.dump());
-                        }
-                    }
-                    catch (...) {}
-                    std::string new_file_name = file_name.append("_done");
-                    boost::filesystem::rename(iter->path(), iter->path().parent_path() / boost::filesystem::path(new_file_name + iter->path().extension().string()));
-                }
-            }
-        }
-    }
-
->>>>>>> 1f155868
     if (m_networking_need_update) {
         //updating networking
         int ret = updating_bambu_networking();
@@ -1218,20 +1174,10 @@
             this->preset_updater->sync(http_url, language, network_ver, sys_preset ? preset_bundle : nullptr);
 
             //BBS: check new version
-<<<<<<< HEAD
             this->check_new_version_sf();
 			//BBS: check privacy version
             if (is_user_login())
                 this->check_privacy_version(0);
-=======
-            this->check_new_version();
-            //BBS: check privacy version
-            if (is_user_login()) {
-                this->check_privacy_version(0);
-
-                this->check_track_enable();
-            }
->>>>>>> 1f155868
         });
     }
 
@@ -3994,17 +3940,6 @@
         wxQueueEvent(this, evt);
     });
 
-<<<<<<< HEAD
-    // if (app_config->get("sync_user_preset") == "true") {
-        enable_user_preset_folder(true);
-    // } else {
-    //     enable_user_preset_folder(false);
-    // }
-
-    if (online_login)
-        GUI::wxGetApp().mainframe->show_sync_dialog();
-
-=======
 
 
     if (online_login)
@@ -4014,7 +3949,6 @@
     } else {
         enable_user_preset_folder(false);
     }
->>>>>>> 1f155868
     //show publish button
     if (m_agent->is_user_login() && mainframe) {
         int identifier;
