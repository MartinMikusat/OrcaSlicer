--- conflicted
+++ resolved
@@ -653,26 +653,14 @@
 
     m_send_job                      = std::make_shared<SendJob>(m_status_bar, m_plater, m_printer_last_select);
     m_send_job->m_dev_ip            = obj_->dev_ip;
-<<<<<<< HEAD
-    
-    m_send_job->m_access_code = obj_->get_access_code();
-=======
     m_send_job->m_access_code       = obj_->get_access_code();
->>>>>>> 0d6778a9
     m_send_job->m_local_use_ssl     = obj_->local_use_ssl;
     m_send_job->connection_type     = obj_->connection_type();
     m_send_job->cloud_print_only    = true;
     m_send_job->has_sdcard          = obj_->has_sdcard();
     m_send_job->set_project_name(m_current_project_name.utf8_string());
 
-<<<<<<< HEAD
-    /*m_send_job->on_check_ip_address_success([this, obj_]() {
-        wxCommandEvent* evt = new wxCommandEvent(EVT_CLEAR_IPADDRESS);
-        wxQueueEvent(this, evt);
-    });*/
-=======
     enable_prepare_mode = false;
->>>>>>> 0d6778a9
 
     m_send_job->on_check_ip_address_fail([this]() {
         wxCommandEvent* evt = new wxCommandEvent(EVT_CLEAR_IPADDRESS);
@@ -692,10 +680,6 @@
     BOOST_LOG_TRIVIAL(info) << "send_job: send print job";
 }
 
-<<<<<<< HEAD
-
-=======
->>>>>>> 0d6778a9
 void SendToPrinterDialog::clear_ip_address_config(wxCommandEvent& e)
 {
     enable_prepare_mode = true;
