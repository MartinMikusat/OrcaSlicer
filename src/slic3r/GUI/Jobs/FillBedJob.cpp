#include "FillBedJob.hpp"

#include "libslic3r/Model.hpp"
#include "libslic3r/ClipperUtils.hpp"
#include "libslic3r/ModelArrange.hpp"
#include "slic3r/GUI/Plater.hpp"
#include "slic3r/GUI/GLCanvas3D.hpp"
#include "slic3r/GUI/GUI_ObjectList.hpp"
#include "libnest2d/common.hpp"

#include <numeric>

namespace Slic3r {
namespace GUI {

//BBS: add partplate related logic
void FillBedJob::prepare()
{
    PartPlateList& plate_list = m_plater->get_partplate_list();

    m_locked.clear();
    m_selected.clear();
    m_unselected.clear();
    m_bedpts.clear();

    params = init_arrange_params(m_plater);

    m_object_idx = m_plater->get_selected_object_idx();
    if (m_object_idx == -1)
        return;

    //select current plate at first
    int sel_id = m_plater->get_selection().get_instance_idx();
    sel_id = std::max(sel_id, 0);

    int sel_ret = plate_list.select_plate_by_obj(m_object_idx, sel_id);
    BOOST_LOG_TRIVIAL(debug) << __FUNCTION__ << boost::format(":select plate obj_id %1%, ins_id %2%, ret %3%}") % m_object_idx % sel_id % sel_ret;

    PartPlate* plate = plate_list.get_curr_plate();
    Model& model = m_plater->model();
    BoundingBox plate_bb = plate->get_bounding_box_crd();
    int plate_cols = plate_list.get_plate_cols();
    int cur_plate_index = plate->get_index();

    ModelObject *model_object = m_plater->model().objects[m_object_idx];
    if (model_object->instances.empty()) return;

    const Slic3r::DynamicPrintConfig& global_config = wxGetApp().preset_bundle->full_config();
    m_selected.reserve(model_object->instances.size());
    for (size_t oidx = 0; oidx < model.objects.size(); ++oidx)
    {
        ModelObject* mo = model.objects[oidx];
        for (size_t inst_idx = 0; inst_idx < mo->instances.size(); ++inst_idx)
        {
            bool selected = (oidx == m_object_idx);

            ArrangePolygon ap = get_instance_arrange_poly(mo->instances[inst_idx], global_config);
            BoundingBox ap_bb = ap.transformed_poly().contour.bounding_box();
            ap.height = 1;
            ap.name = mo->name;

            if (selected)
            {
                if (mo->instances[inst_idx]->printable)
                {
                    ++ap.priority;
                    ap.itemid = m_selected.size();
                    m_selected.emplace_back(ap);
                }
                else
                {
                    if (plate_bb.contains(ap_bb))
                    {
                        ap.bed_idx = 0;
                        ap.itemid = m_unselected.size();
                        ap.row = cur_plate_index / plate_cols;
                        ap.col = cur_plate_index % plate_cols;
                        ap.translation(X) -= bed_stride_x(m_plater) * ap.col;
                        ap.translation(Y) += bed_stride_y(m_plater) * ap.row;
                        m_unselected.emplace_back(ap);
                    }
                    else
                    {
                        ap.bed_idx = PartPlateList::MAX_PLATES_COUNT;
                        ap.itemid = m_locked.size();
                        m_locked.emplace_back(ap);
                    }
                }
            }
            else
            {
                if (plate_bb.contains(ap_bb))
                {
                    ap.bed_idx = 0;
                    ap.itemid = m_unselected.size();
                    ap.row = cur_plate_index / plate_cols;
                    ap.col = cur_plate_index % plate_cols;
                    ap.translation(X) -= bed_stride_x(m_plater) * ap.col;
                    ap.translation(Y) += bed_stride_y(m_plater) * ap.row;
                    m_unselected.emplace_back(ap);
                }
                else
                {
                    ap.bed_idx = PartPlateList::MAX_PLATES_COUNT;
                    ap.itemid = m_locked.size();
                    m_locked.emplace_back(ap);
                }
            }
        }
    }
    /*
    for (ModelInstance *inst : model_object->instances)
        if (inst->printable) {
            ArrangePolygon ap = get_arrange_poly(inst);
            // Existing objects need to be included in the result. Only
            // the needed amount of object will be added, no more.
            ++ap.priority;
            m_selected.emplace_back(ap);
        }*/

    if (m_selected.empty()) return;

    //add the virtual object into unselect list if has
    double scaled_exclusion_gap = scale_(1);
    plate_list.preprocess_exclude_areas(params.excluded_regions, 1, scaled_exclusion_gap);
    plate_list.preprocess_exclude_areas(m_unselected);

    m_bedpts = get_bed_shape(*m_plater->config());

    auto &objects = m_plater->model().objects;
    /*BoundingBox bedbb = get_extents(m_bedpts);

    for (size_t idx = 0; idx < objects.size(); ++idx)
        if (int(idx) != m_object_idx)
            for (ModelInstance *mi : objects[idx]->instances) {
                ArrangePolygon ap = get_arrange_poly(mi);
                auto ap_bb = ap.transformed_poly().contour.bounding_box();

                if (ap.bed_idx == 0 && !bedbb.contains(ap_bb))
                    ap.bed_idx = arrangement::UNARRANGED;

                m_unselected.emplace_back(ap);
            }*/
    if (auto wt = get_wipe_tower_arrangepoly(*m_plater))
        m_unselected.emplace_back(std::move(*wt));

    double sc = scaled<double>(1.) * scaled(1.);

    const GLCanvas3D::ArrangeSettings& settings = static_cast<const GLCanvas3D*>(m_plater->canvas3D())->get_arrange_settings();
    auto polys = offset_ex(m_selected.front().poly, scaled(settings.distance) / 2);
    ExPolygon poly = polys.empty() ? m_selected.front().poly : polys.front();
    double poly_area = poly.area() / sc;
    double unsel_area = std::accumulate(m_unselected.begin(),
                                        m_unselected.end(), 0.,
                                        [cur_plate_index](double s, const auto &ap) {
                                            //BBS: m_unselected instance is in the same partplate
                                            return s + (ap.bed_idx == cur_plate_index) * ap.poly.area();
                                            //return s + (ap.bed_idx == 0) * ap.poly.area();
                                        }) / sc;

    double fixed_area = unsel_area + m_selected.size() * poly_area;
    double bed_area   = Polygon{m_bedpts}.area() / sc;

    // This is the maximum number of items, the real number will always be close but less.
    int needed_items = (bed_area - fixed_area) / poly_area;

    //int sel_id = m_plater->get_selection().get_instance_idx();
    // if the selection is not a single instance, choose the first as template
    //sel_id = std::max(sel_id, 0);
    ModelInstance *mi = model_object->instances[sel_id];
    ArrangePolygon template_ap = get_instance_arrange_poly(mi, global_config);

    for (int i = 0; i < needed_items; ++i) {
        ArrangePolygon ap = template_ap;
        ap.poly = m_selected.front().poly;
        ap.bed_idx = PartPlateList::MAX_PLATES_COUNT;
        ap.height = 1;
        ap.itemid = -1;
        ap.setter = [this, mi](const ArrangePolygon &p) {
            ModelObject *mo = m_plater->model().objects[m_object_idx];
            ModelObject* newObj = m_plater->model().add_object(*mo);
            newObj->name = mo->name +" "+ std::to_string(p.itemid);
            for (ModelInstance *newInst : newObj->instances) { newInst->apply_arrange_result(p.translation.cast<double>(), p.rotation); }
            //m_plater->sidebar().obj_list()->paste_objects_into_list({m_plater->model().objects.size()-1});
        };
        m_selected.emplace_back(ap);
    }

    m_status_range = m_selected.size();

    // The strides have to be removed from the fixed items. For the
    // arrangeable (selected) items bed_idx is ignored and the
    // translation is irrelevant.
    //BBS: remove logic for unselected object
    /*double stride = bed_stride(m_plater);
    for (auto &p : m_unselected)
        if (p.bed_idx > 0)
            p.translation(X) -= p.bed_idx * stride;*/
}

void FillBedJob::process()
{
    if (m_object_idx == -1 || m_selected.empty()) return;

    const GLCanvas3D::ArrangeSettings &settings =
        static_cast<const GLCanvas3D*>(m_plater->canvas3D())->get_arrange_settings();

    update_arrange_params(params, *m_plater, m_selected);
    m_bedpts = get_shrink_bedpts(*m_plater, params);

    auto &partplate_list               = m_plater->get_partplate_list();
    auto &print                        = wxGetApp().plater()->get_partplate_list().get_current_fff_print();
    const Slic3r::DynamicPrintConfig& global_config = wxGetApp().preset_bundle->full_config();
<<<<<<< HEAD
    PresetBundle* preset_bundle = wxGetApp().preset_bundle;
    const bool has_lidar = preset_bundle->printers.get_edited_preset().has_lidar(preset_bundle);
    if (has_lidar && params.avoid_extrusion_cali_region && global_config.opt_bool("scan_first_layer"))
=======
    if (params.avoid_extrusion_cali_region && global_config.opt_bool("scan_first_layer"))
>>>>>>> 2f9434a8
        partplate_list.preprocess_nonprefered_areas(m_unselected, MAX_NUM_PLATES);
    
    update_selected_items_inflation(m_selected, *m_plater, params);
    update_unselected_items_inflation(m_unselected, *m_plater, params);

    bool do_stop = false;
    params.stopcondition = [this, &do_stop]() {
        return was_canceled() || do_stop;
    };

    params.progressind = [this](unsigned st,std::string str="") {
         if (st > 0)
             update_status(st, _L("Filling bed " + str));
    };

    params.on_packed = [&do_stop] (const ArrangePolygon &ap) {
        do_stop = ap.bed_idx > 0 && ap.priority == 0;
    };
    // final align用的是凸包，在有fixed item的情况下可能找到的参考点位置是错的，这里就不做了。见STUDIO-3265
<<<<<<< HEAD
    params.do_final_align = !has_lidar;
=======
    params.do_final_align = false;
>>>>>>> 2f9434a8

    arrangement::arrange(m_selected, m_unselected, m_bedpts, params);

    // finalize just here.
    update_status(m_status_range, was_canceled() ?
                                       _(L("Bed filling canceled.")) :
                                       _(L("Bed filling done.")));
}

void FillBedJob::finalize()
{
    // Ignore the arrange result if aborted.
    if (was_canceled()) return;

    if (m_object_idx == -1) return;

    ModelObject *model_object = m_plater->model().objects[m_object_idx];
    if (model_object->instances.empty()) return;

    //BBS: partplate
    PartPlateList& plate_list = m_plater->get_partplate_list();
    int plate_cols = plate_list.get_plate_cols();
    int cur_plate = plate_list.get_curr_plate_index();

    size_t inst_cnt = model_object->instances.size();

    int added_cnt = std::accumulate(m_selected.begin(), m_selected.end(), 0, [](int s, auto &ap) {
        return s + int(ap.priority == 0 && ap.bed_idx == 0);
    });

    int oldSize = m_plater->model().objects.size();

    if (added_cnt > 0) {
        //BBS: adjust the selected instances
        for (ArrangePolygon& ap : m_selected) {
            if (ap.bed_idx != 0) {
                BOOST_LOG_TRIVIAL(debug) << __FUNCTION__ << boost::format(":skipped: bed_id %1%, trans {%2%,%3%}") % ap.bed_idx % unscale<double>(ap.translation(X)) % unscale<double>(ap.translation(Y));
                /*if (ap.itemid == -1)*/
                    continue;
                ap.bed_idx = plate_list.get_plate_count();
            }
            else
                ap.bed_idx = cur_plate;

            ap.row = ap.bed_idx / plate_cols;
            ap.col = ap.bed_idx % plate_cols;
            ap.translation(X) += bed_stride_x(m_plater) * ap.col;
            ap.translation(Y) -= bed_stride_y(m_plater) * ap.row;

            ap.apply();

            BOOST_LOG_TRIVIAL(debug) << __FUNCTION__ << boost::format(":selected: bed_id %1%, trans {%2%,%3%}") % ap.bed_idx % unscale<double>(ap.translation(X)) % unscale<double>(ap.translation(Y));
        }

        int   newSize = m_plater->model().objects.size();
        auto obj_list = m_plater->sidebar().obj_list();
        for (size_t i = oldSize; i < newSize; i++) {
            obj_list->add_object_to_list(i, true, true, false);
        }

        BOOST_LOG_TRIVIAL(debug) << __FUNCTION__ << ": paste_objects_into_list";

        /*for (ArrangePolygon& ap : m_selected) {
            if (ap.bed_idx != arrangement::UNARRANGED && (ap.priority != 0 || ap.bed_idx == 0))
                ap.apply();
        }*/

        //model_object->ensure_on_bed();
        //BOOST_LOG_TRIVIAL(debug) << __FUNCTION__ << ": model_object->ensure_on_bed()";

        m_plater->update();
    }

    Job::finalize();
}

}} // namespace Slic3r::GUI<|MERGE_RESOLUTION|>--- conflicted
+++ resolved
@@ -211,13 +211,7 @@
     auto &partplate_list               = m_plater->get_partplate_list();
     auto &print                        = wxGetApp().plater()->get_partplate_list().get_current_fff_print();
     const Slic3r::DynamicPrintConfig& global_config = wxGetApp().preset_bundle->full_config();
-<<<<<<< HEAD
-    PresetBundle* preset_bundle = wxGetApp().preset_bundle;
-    const bool has_lidar = preset_bundle->printers.get_edited_preset().has_lidar(preset_bundle);
-    if (has_lidar && params.avoid_extrusion_cali_region && global_config.opt_bool("scan_first_layer"))
-=======
     if (params.avoid_extrusion_cali_region && global_config.opt_bool("scan_first_layer"))
->>>>>>> 2f9434a8
         partplate_list.preprocess_nonprefered_areas(m_unselected, MAX_NUM_PLATES);
     
     update_selected_items_inflation(m_selected, *m_plater, params);
@@ -237,11 +231,7 @@
         do_stop = ap.bed_idx > 0 && ap.priority == 0;
     };
     // final align用的是凸包，在有fixed item的情况下可能找到的参考点位置是错的，这里就不做了。见STUDIO-3265
-<<<<<<< HEAD
-    params.do_final_align = !has_lidar;
-=======
     params.do_final_align = false;
->>>>>>> 2f9434a8
 
     arrangement::arrange(m_selected, m_unselected, m_bedpts, params);
 
