--- conflicted
+++ resolved
@@ -750,11 +750,7 @@
         }
         
         # set new layer, but don't move Z as support material interfaces may need an intermediate one
-<<<<<<< HEAD
-        $gcodegen->change_layer($self->objects->[$object_copies->[0][0]]->layers->[$layer_id]);
-=======
         $gcode .= $gcodegen->change_layer($self->objects->[$object_copies->[0][0]]->layers->[$layer_id]);
->>>>>>> 4c62c1b5
         $gcodegen->elapsed_time(0);
         
         # prepare callback to call as soon as a Z command is generated
