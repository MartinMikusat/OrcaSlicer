package Slic3r::Print::Object;
use Moo;

use List::Util qw(min sum first);
use Slic3r::ExtrusionPath ':roles';
use Slic3r::Geometry qw(Z PI scale unscale deg2rad rad2deg scaled_epsilon chained_path_points);
use Slic3r::Geometry::Clipper qw(diff_ex intersection_ex union_ex offset collapse_ex);
use Slic3r::Surface ':types';

has 'print'             => (is => 'ro', weak_ref => 1, required => 1);
has 'input_file'        => (is => 'rw', required => 0);
has 'meshes'            => (is => 'rw', default => sub { [] });  # by region_id
has 'size'              => (is => 'rw', required => 1);
has 'copies'            => (is => 'rw', default => sub {[ [0,0] ]}, trigger => 1);
has 'layers'            => (is => 'rw', default => sub { [] });
has 'layer_height_ranges' => (is => 'rw', default => sub { [] }); # [ z_min, z_max, layer_height ]

sub BUILD {
    my $self = shift;
 	 
    # make layers
    my $print_z = my $slice_z = my $raft_z = 0;
    while (!@{$self->layers} || $self->layers->[-1]->slice_z < $self->size->[Z]) {
        my $id = $#{$self->layers} + 1;
        my $height = $Slic3r::Config->layer_height;
        $height = $Slic3r::Config->get_value('first_layer_height') if $id == 0;
        if (my $range = first { $_->[0] <= ($print_z + $_->[2]) && $_->[1] >= ($print_z + $_->[2]) } @{$self->layer_height_ranges}) {
            $height = $range->[2];
        }
        
        $print_z += $height;
        
        if ($id < $Slic3r::Config->raft_layers) {
            # this is a raft layer
            $raft_z += $height;
            $slice_z = -1;
        } else {
            $slice_z = $print_z - ($height/2) - $raft_z;
        }
        
        ### Slic3r::debugf "Layer %d: height = %s; slice_z = %s; print_z = %s\n", $id, $height, $slice_z, $print_z;
        
        push @{$self->layers}, Slic3r::Layer->new(
            object  => $self,
            id      => $id,
            height  => $height,
            print_z => scale $print_z,
            slice_z => scale $slice_z,
        );
    }
}

sub _trigger_copies {
    my $self = shift;
    return unless @{$self->copies} > 1;
    
    # order copies with a nearest neighbor search
    @{$self->copies} = @{chained_path_points($self->copies)}
}

sub layer_count {
    my $self = shift;
    return scalar @{ $self->layers };
}

sub get_layer_range {
    my $self = shift;
    my ($min_z, $max_z) = @_;
    
    # $min_layer is the uppermost layer having slice_z <= $min_z
    # $max_layer is the lowermost layer having slice_z >= $max_z
    my ($min_layer, $max_layer) = (0, undef);
    for my $i (0 .. $#{$self->layers}) {
        if ($self->layers->[$i]->slice_z >= $min_z) {
            $min_layer = $i - 1;
            for my $k ($i .. $#{$self->layers}) {
                if ($self->layers->[$k]->slice_z >= $max_z) {
                    $max_layer = $k - 1;
                    last;
                }
            }
            last;
        }
    }
    return ($min_layer, $max_layer);
}

sub slice {
    my $self = shift;
    my %params = @_;
    
    # process facets
    for my $region_id (0 .. $#{$self->meshes}) {
        my $mesh = $self->meshes->[$region_id];  # ignore undef meshes
        
        my $apply_lines = sub {
            my $lines = shift;
            foreach my $layer_id (keys %$lines) {
                my $layerm = $self->layers->[$layer_id]->region($region_id);
                push @{$layerm->lines}, @{$lines->{$layer_id}};
            }
        };
        Slic3r::parallelize(
            disable => ($#{$mesh->facets} < 500),  # don't parallelize when too few facets
            items => [ 0..$#{$mesh->facets} ],
            thread_cb => sub {
                my $q = shift;
                my $result_lines = {};
                while (defined (my $facet_id = $q->dequeue)) {
                    my $lines = $mesh->slice_facet($self, $facet_id);
                    foreach my $layer_id (keys %$lines) {
                        $result_lines->{$layer_id} ||= [];
                        push @{ $result_lines->{$layer_id} }, @{ $lines->{$layer_id} };
                    }
                }
                return $result_lines;
            },
            collect_cb => sub {
                $apply_lines->($_[0]);
            },
            no_threads_cb => sub {
                for (0..$#{$mesh->facets}) {
                    my $lines = $mesh->slice_facet($self, $_);
                    $apply_lines->($lines);
                }
            },
        );
    }
    die "Invalid input file\n" if !@{$self->layers};
    
    # free memory
    $self->meshes(undef);
    
    # remove last layer if empty
    # (we might have created it because of the $max_layer = ... + 1 code in TriangleMesh)
    pop @{$self->layers} if !map @{$_->lines}, @{$self->layers->[-1]->regions};
    
    foreach my $layer (@{ $self->layers }) {
        # make sure all layers contain layer region objects for all regions
        $layer->region($_) for 0 .. ($self->print->regions_count-1);
        
        Slic3r::debugf "Making surfaces for layer %d (slice z = %f):\n",
            $layer->id, unscale $layer->slice_z if $Slic3r::debug;
        
        # layer currently has many lines representing intersections of
        # model facets with the layer plane. there may also be lines
        # that we need to ignore (for example, when two non-horizontal
        # facets share a common edge on our plane, we get a single line;
        # however that line has no meaning for our layer as it's enclosed
        # inside a closed polyline)
        
        # build surfaces from sparse lines
        foreach my $layerm (@{$layer->regions}) {
            my ($slicing_errors, $loops) = Slic3r::TriangleMesh::make_loops($layerm->lines);
            $layer->slicing_errors(1) if $slicing_errors;
            $layerm->make_surfaces($loops);
            
            # free memory
            $layerm->lines(undef);
        }
        
        # merge all regions' slices to get islands
        $layer->make_slices;
    }
    
    # detect slicing errors
    my $warning_thrown = 0;
    for my $i (0 .. $#{$self->layers}) {
        my $layer = $self->layers->[$i];
        next unless $layer->slicing_errors;
        if (!$warning_thrown) {
            warn "The model has overlapping or self-intersecting facets. I tried to repair it, "
                . "however you might want to check the results or repair the input file and retry.\n";
            $warning_thrown = 1;
        }
        
        # try to repair the layer surfaces by merging all contours and all holes from
        # neighbor layers
        Slic3r::debugf "Attempting to repair layer %d\n", $i;
        
        foreach my $region_id (0 .. $#{$layer->regions}) {
            my $layerm = $layer->region($region_id);
            
            my (@upper_surfaces, @lower_surfaces);
            for (my $j = $i+1; $j <= $#{$self->layers}; $j++) {
                if (!$self->layers->[$j]->slicing_errors) {
                    @upper_surfaces = @{$self->layers->[$j]->region($region_id)->slices};
                    last;
                }
            }
            for (my $j = $i-1; $j >= 0; $j--) {
                if (!$self->layers->[$j]->slicing_errors) {
                    @lower_surfaces = @{$self->layers->[$j]->region($region_id)->slices};
                    last;
                }
            }
            
            my $union = union_ex([
                map $_->expolygon->contour, @upper_surfaces, @lower_surfaces,
            ]);
            my $diff = diff_ex(
                [ map @$_, @$union ],
                [ map $_->expolygon->holes, @upper_surfaces, @lower_surfaces, ],
            );
            
            @{$layerm->slices} = map Slic3r::Surface->new
                (expolygon => $_, surface_type => S_TYPE_INTERNAL),
                @$diff;
        }
            
        # update layer slices after repairing the single regions
        $layer->make_slices;
    }
    
    # remove empty layers from bottom
    my $first_object_layer_id = $Slic3r::Config->raft_layers;
    while (@{$self->layers} && !@{$self->layers->[$first_object_layer_id]->slices} && !map @{$_->thin_walls}, @{$self->layers->[$first_object_layer_id]->regions}) {
        splice @{$self->layers}, $first_object_layer_id, 1;
        for (my $i = $first_object_layer_id; $i <= $#{$self->layers}; $i++) {
            $self->layers->[$i]->id($i);
        }
    }
    
    warn "No layers were detected. You might want to repair your STL file and retry.\n"
        if !@{$self->layers};
}

sub make_perimeters {
    my $self = shift;
    
    # compare each layer to the one below, and mark those slices needing
    # one additional inner perimeter, like the top of domed objects-
    
    # this algorithm makes sure that at least one perimeter is overlapping
    # but we don't generate any extra perimeter if fill density is zero, as they would be floating
    # inside the object - infill_only_where_needed should be the method of choice for printing
    # hollow objects
    if ($Slic3r::Config->extra_perimeters && $Slic3r::Config->perimeters > 0 && $Slic3r::Config->fill_density > 0) {
        for my $region_id (0 .. ($self->print->regions_count-1)) {
            for my $layer_id (0 .. $self->layer_count-2) {
                my $layerm          = $self->layers->[$layer_id]->regions->[$region_id];
                my $upper_layerm    = $self->layers->[$layer_id+1]->regions->[$region_id];
                my $perimeter_spacing       = $layerm->perimeter_flow->scaled_spacing;
                
                my $overlap = $perimeter_spacing;  # one perimeter
                
                my $diff = diff_ex(
                    [ offset([ map @{$_->expolygon}, @{$layerm->slices} ], -($Slic3r::Config->perimeters * $perimeter_spacing)) ],
                    [ offset([ map @{$_->expolygon}, @{$upper_layerm->slices} ], -$overlap) ],
                );
                next if !@$diff;
                # if we need more perimeters, $diff should contain a narrow region that we can collapse
                
                $diff = diff_ex(
                    [ map @$_, @$diff ],
                    [ offset(
                        [ offset([ map @$_, @$diff ], -$perimeter_spacing) ],
                        +$perimeter_spacing
                    ) ],
                );
                next if !@$diff;
                # diff contains the collapsed area
                
                foreach my $slice (@{$layerm->slices}) {
                    my $extra_perimeters = 0;
                    CYCLE: while (1) {
                        # compute polygons representing the thickness of the hypotetical new internal perimeter
                        # of our slice
                        $extra_perimeters++;
                        my $hypothetical_perimeter = diff_ex(
                            [ offset($slice->expolygon, -($perimeter_spacing * ($Slic3r::Config->perimeters + $extra_perimeters-1))) ],
                            [ offset($slice->expolygon, -($perimeter_spacing * ($Slic3r::Config->perimeters + $extra_perimeters))) ],
                        );
                        last CYCLE if !@$hypothetical_perimeter;  # no extra perimeter is possible
                        
                        # only add the perimeter if there's an intersection with the collapsed area
                        my $intersection = intersection_ex(
                            [ map @$_, @$diff ],
                            [ map @$_, @$hypothetical_perimeter ],
                        );
                        last CYCLE if !@$intersection;
                        Slic3r::debugf "  adding one more perimeter at layer %d\n", $layer_id;
                        $slice->extra_perimeters($extra_perimeters);
                    }
                }
            }
        }
    }
    
    Slic3r::parallelize(
        items => sub { 0 .. ($self->layer_count-1) },
        thread_cb => sub {
            my $q = shift;
            $Slic3r::Geometry::Clipper::clipper = Math::Clipper->new;
            my $result = {};
            while (defined (my $layer_id = $q->dequeue)) {
                my $layer = $self->layers->[$layer_id];
                $layer->make_perimeters;
                $result->{$layer_id} ||= {};
                foreach my $region_id (0 .. $#{$layer->regions}) {
                    my $layerm = $layer->regions->[$region_id];
                    $result->{$layer_id}{$region_id} = {
                        perimeters      => $layerm->perimeters,
                        fill_surfaces   => $layerm->fill_surfaces,
                        thin_fills      => $layerm->thin_fills,
                    };
                }
            }
            return $result;
        },
        collect_cb => sub {
            my $result = shift;
            foreach my $layer_id (keys %$result) {
                foreach my $region_id (keys %{$result->{$layer_id}}) {
                    $self->layers->[$layer_id]->regions->[$region_id]->$_($result->{$layer_id}{$region_id}{$_})
                        for qw(perimeters fill_surfaces thin_fills);
                }
            }
        },
        no_threads_cb => sub {
            $_->make_perimeters for @{$self->layers};
        },
    );
}

sub detect_surfaces_type {
    my $self = shift;
    Slic3r::debugf "Detecting solid surfaces...\n";
    
    # prepare a reusable subroutine to make surface differences
    my $surface_difference = sub {
        my ($subject_surfaces, $clip_surfaces, $result_type, $layerm) = @_;
        my $expolygons = diff_ex(
            [ map @$_, @$subject_surfaces ],
            [ map @$_, @$clip_surfaces ],
            1,
        );
        return grep $_->contour->is_printable($layerm->perimeter_flow->scaled_width),
            map Slic3r::Surface->new(expolygon => $_, surface_type => $result_type), 
            @$expolygons;
    };
    
    for my $region_id (0 .. ($self->print->regions_count-1)) {
        for my $i (0 .. ($self->layer_count-1)) {
            my $layerm = $self->layers->[$i]->regions->[$region_id];
            
            # comparison happens against the *full* slices (considering all regions)
            my $upper_layer = $self->layers->[$i+1];
            my $lower_layer = $i > 0 ? $self->layers->[$i-1] : undef;
            
            my (@bottom, @top, @internal) = ();
            
            # find top surfaces (difference between current surfaces
            # of current layer and upper one)
            if ($upper_layer) {
                @top = $surface_difference->(
                    [ map $_->expolygon, @{$layerm->slices} ],
                    $upper_layer->slices,
                    S_TYPE_TOP,
                    $layerm,
                );
            } else {
                # if no upper layer, all surfaces of this one are solid
                @top = @{$layerm->slices};
                $_->surface_type(S_TYPE_TOP) for @top;
            }
            
            # find bottom surfaces (difference between current surfaces
            # of current layer and lower one)
            if ($lower_layer) {
                # lower layer's slices are already Surface objects
                @bottom = $surface_difference->(
                    [ map $_->expolygon, @{$layerm->slices} ],
                    $lower_layer->slices,
                    S_TYPE_BOTTOM,
                    $layerm,
                );
            } else {
                # if no lower layer, all surfaces of this one are solid
                @bottom = @{$layerm->slices};
                $_->surface_type(S_TYPE_BOTTOM) for @bottom;
            }
            
            # now, if the object contained a thin membrane, we could have overlapping bottom
            # and top surfaces; let's do an intersection to discover them and consider them
            # as bottom surfaces (to allow for bridge detection)
            if (@top && @bottom) {
                my $overlapping = intersection_ex([ map $_->p, @top ], [ map $_->p, @bottom ]);
                Slic3r::debugf "  layer %d contains %d membrane(s)\n", $layerm->id, scalar(@$overlapping);
                @top = $surface_difference->([map $_->expolygon, @top], $overlapping, S_TYPE_TOP, $layerm);
            }
            
            # find internal surfaces (difference between top/bottom surfaces and others)
            @internal = $surface_difference->(
                [ map $_->expolygon, @{$layerm->slices} ],
                [ map $_->expolygon, @top, @bottom ],
                S_TYPE_INTERNAL,
                $layerm,
            );
            
            # save surfaces to layer
            @{$layerm->slices} = (@bottom, @top, @internal);
            
            Slic3r::debugf "  layer %d has %d bottom, %d top and %d internal surfaces\n",
                $layerm->id, scalar(@bottom), scalar(@top), scalar(@internal);
        }
        
        # clip surfaces to the fill boundaries
        foreach my $layer (@{$self->layers}) {
            my $layerm = $layer->regions->[$region_id];
            my $fill_boundaries = [ map @$_, @{$layerm->fill_surfaces} ];
            @{$layerm->fill_surfaces} = ();
            foreach my $surface (@{$layerm->slices}) {
                my $intersection = intersection_ex(
                    [ $surface->p ],
                    $fill_boundaries,
                );
                push @{$layerm->fill_surfaces}, map Slic3r::Surface->new
                    (expolygon => $_, surface_type => $surface->surface_type),
                    @$intersection;
            }
        }
    }
}

sub clip_fill_surfaces {
    my $self = shift;
    return unless $Slic3r::Config->infill_only_where_needed;
    
    # We only want infill under ceilings; this is almost like an
    # internal support material.
    
    my $additional_margin = scale 3;
    
    my @overhangs = ();
    for my $layer_id (reverse 0..$#{$self->layers}) {
        my $layer = $self->layers->[$layer_id];
        
        # clip this layer's internal surfaces to @overhangs
        foreach my $layerm (@{$layer->regions}) {
            my @new_internal = map Slic3r::Surface->new(
                    expolygon       => $_,
                    surface_type    => S_TYPE_INTERNAL,
                ),
                @{intersection_ex(
                    [ map @$_, @overhangs ],
                    [ map @{$_->expolygon}, grep $_->surface_type == S_TYPE_INTERNAL, @{$layerm->fill_surfaces} ],
                )};
            @{$layerm->fill_surfaces} = (
                @new_internal,
                (grep $_->surface_type != S_TYPE_INTERNAL, @{$layerm->fill_surfaces}),
            );
        }
        
        # get this layer's overhangs
        if ($layer_id > 0) {
            my $lower_layer = $self->layers->[$layer_id-1];
            # loop through layer regions so that we can use each region's
            # specific overhang width
            foreach my $layerm (@{$layer->regions}) {
                my $overhang_width = $layerm->overhang_width;
                # we want to support any solid surface, not just tops
                # (internal solids might have been generated)
                push @overhangs, map $_->offset_ex($additional_margin), @{intersection_ex(
                    [ map @{$_->expolygon}, grep $_->surface_type != S_TYPE_INTERNAL, @{$layerm->fill_surfaces} ],
                    [ map @$_, map $_->offset_ex(-$overhang_width), @{$lower_layer->slices} ],
                )};
            }
        }
    }
}

sub bridge_over_infill {
    my $self = shift;
    return if $Slic3r::Config->fill_density == 1;
    
    for my $layer_id (1..$#{$self->layers}) {
        my $layer       = $self->layers->[$layer_id];
        my $lower_layer = $self->layers->[$layer_id-1];
        
        foreach my $layerm (@{$layer->regions}) {
            # compute the areas needing bridge math 
            my @internal_solid = grep $_->surface_type == S_TYPE_INTERNALSOLID, @{$layerm->fill_surfaces};
            my @lower_internal = grep $_->surface_type == S_TYPE_INTERNAL, map @{$_->fill_surfaces}, @{$lower_layer->regions};
            my $to_bridge = intersection_ex(
                [ map $_->p, @internal_solid ],
                [ map $_->p, @lower_internal ],
            );
            next unless @$to_bridge;
            Slic3r::debugf "Bridging %d internal areas at layer %d\n", scalar(@$to_bridge), $layer_id;
            
            # build the new collection of fill_surfaces
            {
                my @new_surfaces = grep $_->surface_type != S_TYPE_INTERNALSOLID, @{$layerm->fill_surfaces};
                push @new_surfaces, map Slic3r::Surface->new(
                        expolygon       => $_,
                        surface_type    => S_TYPE_INTERNALBRIDGE,
                    ), @$to_bridge;
                push @new_surfaces, map Slic3r::Surface->new(
                        expolygon       => $_,
                        surface_type    => S_TYPE_INTERNALSOLID,
                    ), @{diff_ex(
                        [ map $_->p, @internal_solid ],
                        [ map @$_, @$to_bridge ],
                        1,
                    )};
                @{$layerm->fill_surfaces} = @new_surfaces;
            }
            
            # exclude infill from the layers below if needed
            # see discussion at https://github.com/alexrj/Slic3r/issues/240
            {
                my $excess = $layerm->extruders->{infill}->bridge_flow->width - $layerm->height;
                for (my $i = $layer_id-1; $excess >= $self->layers->[$i]->height; $i--) {
                    Slic3r::debugf "  skipping infill below those areas at layer %d\n", $i;
                    foreach my $lower_layerm (@{$self->layers->[$i]->regions}) {
                        my @new_surfaces = ();
                        # subtract the area from all types of surfaces
                        foreach my $group (Slic3r::Surface->group(@{$lower_layerm->fill_surfaces})) {
                            push @new_surfaces, map Slic3r::Surface->new(
                                expolygon       => $_,
                                surface_type    => $group->[0]->surface_type,
                            ), @{diff_ex(
                                [ map $_->p, @$group ],
                                [ map @$_, @$to_bridge ],
                            )};
                            push @new_surfaces, map Slic3r::Surface->new(
                                expolygon       => $_,
                                surface_type    => S_TYPE_INTERNALVOID,
                            ), @{intersection_ex(
                                [ map $_->p, @$group ],
                                [ map @$_, @$to_bridge ],
                            )};
                        }
                        @{$lower_layerm->fill_surfaces} = @new_surfaces;
                    }
                    
                    $excess -= $self->layers->[$i]->height;
                }
            }
        }
    }
}

sub discover_horizontal_shells {
    my $self = shift;
    
    Slic3r::debugf "==> DISCOVERING HORIZONTAL SHELLS\n";
    
    for my $region_id (0 .. ($self->print->regions_count-1)) {
        for (my $i = 0; $i < $self->layer_count; $i++) {
            my $layerm = $self->layers->[$i]->regions->[$region_id];
            
            if ($Slic3r::Config->solid_infill_every_layers && ($i % $Slic3r::Config->solid_infill_every_layers) == 0) {
                $_->surface_type(S_TYPE_INTERNALSOLID)
                    for grep $_->surface_type == S_TYPE_INTERNAL, @{$layerm->fill_surfaces};
            }
            
            foreach my $type (S_TYPE_TOP, S_TYPE_BOTTOM) {
                # find slices of current type for current layer
                # get both slices and fill_surfaces before the former contains the perimeters area
                # and the latter contains the enlarged external surfaces
                my $solid = [ map $_->expolygon, grep $_->surface_type == $type, @{$layerm->slices}, @{$layerm->fill_surfaces} ];
                next if !@$solid;
                Slic3r::debugf "Layer %d has %s surfaces\n", $i, ($type == S_TYPE_TOP ? 'top' : 'bottom');
                
                my $solid_layers = ($type == S_TYPE_TOP)
                    ? $Slic3r::Config->top_solid_layers
                    : $Slic3r::Config->bottom_solid_layers;
                for (my $n = $type == S_TYPE_TOP ? $i-1 : $i+1; 
                        abs($n - $i) <= $solid_layers-1; 
                        $type == S_TYPE_TOP ? $n-- : $n++) {
                    
                    next if $n < 0 || $n >= $self->layer_count;
                    Slic3r::debugf "  looking for neighbors on layer %d...\n", $n;
                    
                    my @neighbor_fill_surfaces = @{$self->layers->[$n]->regions->[$region_id]->fill_surfaces};
                    
                    # find intersection between neighbor and current layer's surfaces
                    # intersections have contours and holes
                    my $new_internal_solid = intersection_ex(
                        [ map @$_, @$solid ],
                        [ map $_->p, grep { $_->surface_type == S_TYPE_INTERNAL || $_->surface_type == S_TYPE_INTERNALSOLID } @neighbor_fill_surfaces ],
                        undef, 1,
                    );
                    next if !@$new_internal_solid;
                    
                    # make sure the new internal solid is wide enough, as it might get collapsed when
                    # spacing is added in Fill.pm
                    {
                        my $margin = 3 * $layerm->solid_infill_flow->scaled_width; # require at least this size
                        my $too_narrow = diff_ex(
                            [ map @$_, @$new_internal_solid ],
                            [ offset([ offset([ map @$_, @$new_internal_solid ], -$margin) ], +$margin) ],
                        );
                        
                        # if some parts are going to collapse, let's grow them and add the extra area to the neighbor layer
                        # as well as to our original surfaces so that we support this additional area in the next shell too
                        if (@$too_narrow) {
                            # make sure our grown surfaces don't exceed the fill area
                            my @grown = map @$_, @{intersection_ex(
                                [ offset([ map @$_, @$too_narrow ], +$margin) ],
                                [ map $_->p, @neighbor_fill_surfaces ],
                            )};
                            $new_internal_solid = union_ex([ @grown, (map @$_, @$new_internal_solid) ]);
                            $solid = union_ex([ @grown, (map @$_, @$solid) ]);
                        }
                    }
                    
                    # internal-solid are the union of the existing internal-solid surfaces
                    # and new ones
                    my $internal_solid = union_ex([
                        ( map $_->p, grep $_->surface_type == S_TYPE_INTERNALSOLID, @neighbor_fill_surfaces ),
                        ( map @$_, @$new_internal_solid ),
                    ]);
                    
                    # subtract intersections from layer surfaces to get resulting internal surfaces
                    my $internal = diff_ex(
                        [ map $_->p, grep $_->surface_type == S_TYPE_INTERNAL, @neighbor_fill_surfaces ],
                        [ map @$_, @$internal_solid ],
                        1,
                    );
                    Slic3r::debugf "    %d internal-solid and %d internal surfaces found\n",
                        scalar(@$internal_solid), scalar(@$internal);
                    
                    # assign resulting internal surfaces to layer
                    my $neighbor_fill_surfaces = $self->layers->[$n]->regions->[$region_id]->fill_surfaces;
                    @$neighbor_fill_surfaces = ();
                    push @$neighbor_fill_surfaces, Slic3r::Surface->new
                        (expolygon => $_, surface_type => S_TYPE_INTERNAL)
                        for @$internal;
                    
                    # assign new internal-solid surfaces to layer
                    push @$neighbor_fill_surfaces, Slic3r::Surface->new
                        (expolygon => $_, surface_type => S_TYPE_INTERNALSOLID)
                        for @$internal_solid;
                    
                    # assign top and bottom surfaces to layer
                    foreach my $s (Slic3r::Surface->group(grep { $_->surface_type == S_TYPE_TOP || $_->surface_type == S_TYPE_BOTTOM } @neighbor_fill_surfaces)) {
                        my $solid_surfaces = diff_ex(
                            [ map $_->p, @$s ],
                            [ map @$_, @$internal_solid, @$internal ],
                            1,
                        );
                        push @$neighbor_fill_surfaces, Slic3r::Surface->new
                            (expolygon => $_, surface_type => $s->[0]->surface_type, bridge_angle => $s->[0]->bridge_angle)
                            for @$solid_surfaces;
                    }
                }
            }
        }
    }
}

# combine fill surfaces across layers
sub combine_infill {
    my $self = shift;
    return unless $Slic3r::Config->infill_every_layers > 1 && $Slic3r::Config->fill_density > 0;
    my $every = $Slic3r::Config->infill_every_layers;
    
    my $layer_count = $self->layer_count;
    my @layer_heights = map $self->layers->[$_]->height, 0 .. $layer_count-1;
    
    for my $region_id (0 .. ($self->print->regions_count-1)) {
        # limit the number of combined layers to the maximum height allowed by this regions' nozzle
        my $nozzle_diameter = $self->print->regions->[$region_id]->extruders->{infill}->nozzle_diameter;
        
        # define the combinations
        my @combine = ();   # layer_id => thickness in layers
        {
            my $current_height = my $layers = 0;
            for my $layer_id (1 .. $#layer_heights) {
                my $height = $self->layers->[$layer_id]->height;
                
                if ($current_height + $height >= $nozzle_diameter || $layers >= $every) {
                    $combine[$layer_id-1] = $layers;
                    $current_height = $layers = 0;
                }
                
                $current_height += $height;
                $layers++;
            }
        }
        
        # skip bottom layer
        for my $layer_id (1 .. $#combine) {
            next unless ($combine[$layer_id] // 1) > 1;
            my @layerms = map $self->layers->[$_]->regions->[$region_id],
                ($layer_id - ($combine[$layer_id]-1) .. $layer_id);
            
            # process internal and internal-solid infill separately
            for my $type (S_TYPE_INTERNAL, S_TYPE_INTERNALSOLID) {
                # we need to perform a multi-layer intersection, so let's split it in pairs
                
                # initialize the intersection with the candidates of the lowest layer
                my $intersection = [ map $_->expolygon, grep $_->surface_type == $type, @{$layerms[0]->fill_surfaces} ];
                
                # start looping from the second layer and intersect the current intersection with it
                for my $layerm (@layerms[1 .. $#layerms]) {
                    $intersection = intersection_ex(
                        [ map @$_, @$intersection ],
                        [ map @{$_->expolygon}, grep $_->surface_type == $type, @{$layerm->fill_surfaces} ],
                    );
                }
                
                my $area_threshold = $layerms[0]->infill_area_threshold;
                @$intersection = grep $_->area > $area_threshold, @$intersection;
                next if !@$intersection;
                Slic3r::debugf "  combining %d %s regions from layers %d-%d\n",
                    scalar(@$intersection),
                    ($type == S_TYPE_INTERNAL ? 'internal' : 'internal-solid'),
                    $layer_id-($every-1), $layer_id;
                
                # $intersection now contains the regions that can be combined across the full amount of layers
                # so let's remove those areas from all layers
                
                 my @intersection_with_clearance = map $_->offset(
                       $layerms[-1]->solid_infill_flow->scaled_width    / 2
                     + $layerms[-1]->perimeter_flow->scaled_width / 2
                     # Because fill areas for rectilinear and honeycomb are grown 
                     # later to overlap perimeters, we need to counteract that too.
                     + (($type == S_TYPE_INTERNALSOLID || $Slic3r::Config->fill_pattern =~ /(rectilinear|honeycomb)/)
                       ? $layerms[-1]->solid_infill_flow->scaled_width * &Slic3r::INFILL_OVERLAP_OVER_SPACING
                       : 0)
                     ), @$intersection;

                
                foreach my $layerm (@layerms) {
                    my @this_type   = grep $_->surface_type == $type, @{$layerm->fill_surfaces};
                    my @other_types = grep $_->surface_type != $type, @{$layerm->fill_surfaces};
                    
                    my @new_this_type = map Slic3r::Surface->new(expolygon => $_, surface_type => $type),
                        @{diff_ex(
                            [ map @{$_->expolygon}, @this_type ],
                            [ @intersection_with_clearance ],
                        )};
                    
                    # apply surfaces back with adjusted depth to the uppermost layer
                    if ($layerm->id == $layer_id) {
<<<<<<< HEAD
                        push @new_this_type,
                            map Slic3r::Surface->new(expolygon => $_, surface_type => $type, depth_layers => $every),
=======
                        push @this_type,
                            map Slic3r::Surface->new(
                                expolygon        => $_,
                                surface_type     => $type,
                                thickness        => sum(map $_->height, @layerms),
                                thickness_layers => scalar(@layerms),
                            ),
>>>>>>> 83065b07
                            @$intersection;
                    } else {
                        # save void surfaces
                        push @this_type,
                            map Slic3r::Surface->new(expolygon => $_, surface_type => S_TYPE_INTERNALVOID),
                            @{intersection_ex(
                                [ map @{$_->expolygon}, @this_type ],
                                [ @intersection_with_clearance ],
                            )};
                    }
                    
                    @{$layerm->fill_surfaces} = (@new_this_type, @other_types);
                }
            }
        }
    }
}

sub generate_support_material {
    my $self = shift;
    return if $self->layer_count < 2;
    
    my $threshold_rad;
    if ($Slic3r::Config->support_material_threshold) {
        $threshold_rad = deg2rad($Slic3r::Config->support_material_threshold + 1);  # +1 makes the threshold inclusive
        Slic3r::debugf "Threshold angle = %d°\n", rad2deg($threshold_rad);
    }
    my $flow                    = $self->print->support_material_flow;
    my $distance_from_object    = 1.5 * $flow->scaled_width;
    my $pattern_spacing = ($Slic3r::Config->support_material_spacing > $flow->spacing)
        ? $Slic3r::Config->support_material_spacing
        : $flow->spacing;
    
    # determine support regions in each layer (for upper layers)
    Slic3r::debugf "Detecting regions\n";
    my %layers = ();            # this represents the areas of each layer having to support upper layers (excluding interfaces)
    my %layers_interfaces = (); # this represents the areas of each layer to be filled with interface pattern, excluding the contact areas which are stored separately
    my %layers_contact_areas = (); # this represents the areas of each layer having an overhang in the immediately upper layer
    {
        my @current_support_regions = ();   # expolygons we've started to support (i.e. below the empty interface layers)
        my @upper_layers_overhangs = (map [], 1..$Slic3r::Config->support_material_interface_layers);
        for my $i (reverse 0 .. $#{$self->layers}) {
            next unless $Slic3r::Config->support_material
                || ($i <= $Slic3r::Config->raft_layers)  # <= because we need to start from the first non-raft layer
                || ($i <= $Slic3r::Config->support_material_enforce_layers + $Slic3r::Config->raft_layers);
            
            my $layer = $self->layers->[$i];
            my $lower_layer = $i > 0 ? $self->layers->[$i-1] : undef;
            
            my @current_layer_offsetted_slices = map $_->offset_ex($distance_from_object), @{$layer->slices};
            
            # $upper_layers_overhangs[-1] contains the overhangs of the upper layer, regardless of any interface layers
            # $upper_layers_overhangs[0] contains the overhangs of the first upper layer above the interface layers
            
            # we only consider the overhangs of the upper layer to define contact areas of the current one
            $layers_contact_areas{$i} = diff_ex(
                [ map @$_, @{ $upper_layers_overhangs[-1] || [] } ],
                [ map @$_, @current_layer_offsetted_slices ],
            );
            $layers_contact_areas{$i} = [
                map $_->simplify($flow->scaled_spacing), 
                    @{collapse_ex([ map @$_, @{$layers_contact_areas{$i}} ], $flow->scaled_width)},
            ];
            
            # to define interface regions of this layer we consider the overhangs of all the upper layers
            # minus the first one
            $layers_interfaces{$i} = diff_ex(
                [ map @$_, map @$_, @upper_layers_overhangs[0 .. $#upper_layers_overhangs-1] ],
                [
                    (map @$_, @current_layer_offsetted_slices),
                    (map @$_, @{ $layers_contact_areas{$i} }),
                ],
            );
            $layers_interfaces{$i} = [
                map $_->simplify($flow->scaled_spacing), 
                    @{collapse_ex([ map @$_, @{$layers_interfaces{$i}} ], $flow->scaled_width)},
            ];
            
            # generate support material in current layer (for upper layers)
            @current_support_regions = @{diff_ex(
                [
                    (map @$_, @current_support_regions),
                    (map @$_, @{ $upper_layers_overhangs[-1] || [] }),   # only considering -1 instead of the whole array contents is just an optimization
                ],
                [ map @$_, @{$layer->slices} ],
            )};
            shift @upper_layers_overhangs;
            
            $layers{$i} = diff_ex(
                [ map @$_, @current_support_regions ],
                [
                    (map @$_, @current_layer_offsetted_slices),
                    (map @$_, @{ $layers_interfaces{$i} }),
                ],
            );
            $layers{$i} = [
                map $_->simplify($flow->scaled_spacing), 
                    @{collapse_ex([ map @$_, @{$layers{$i}} ], $flow->scaled_width)},
            ];
            
            # get layer overhangs and put them into queue for adding support inside lower layers;
            # we need an angle threshold for this
            my @overhangs = ();
            if ($lower_layer) {
                # consider all overhangs regardless of their angle if we're told to enforce support on this layer
                my $distance = $i <= ($Slic3r::Config->support_material_enforce_layers + $Slic3r::Config->raft_layers)
                    ? 0
                    : $Slic3r::Config->support_material_threshold
                        ? scale $lower_layer->height * ((cos $threshold_rad) / (sin $threshold_rad))
                        : $self->layers->[1]->regions->[0]->overhang_width;
                
                @overhangs = map $_->offset_ex(+$distance), @{diff_ex(
                    [ map @$_, @{$layer->slices} ],
                    [ map @$_, @{$lower_layer->slices} ],
                    1,
                )};
            }
            push @upper_layers_overhangs, [@overhangs];
            
            if ($Slic3r::debug) {
                printf "Layer %d (z = %.2f) has %d generic support areas, %d normal interface areas, %d contact areas\n",
                    $i, unscale($layer->print_z), scalar(@{$layers{$i}}), scalar(@{$layers_interfaces{$i}}), scalar(@{$layers_contact_areas{$i}});
            }
        }
    }
    return if !map @$_, values %layers;
    
    # generate paths for the pattern that we're going to use
    Slic3r::debugf "Generating patterns\n";
    my $support_patterns = [];
    my $support_interface_patterns = [];
    {
        # 0.5 ensures the paths don't get clipped externally when applying them to layers
        my @areas = map $_->offset_ex(- 0.5 * $flow->scaled_width),
            @{union_ex([ map $_->contour, map @$_, values %layers, values %layers_interfaces, values %layers_contact_areas ])};
        
        my $pattern = $Slic3r::Config->support_material_pattern;
        my @angles = ($Slic3r::Config->support_material_angle);
        if ($pattern eq 'rectilinear-grid') {
            $pattern = 'rectilinear';
            push @angles, $angles[0] + 90;
        }
        
        my $filler = Slic3r::Fill->filler($pattern);
        $filler->bounding_box([ Slic3r::Geometry::bounding_box([ map @$_, map @$_, @areas ]) ])
            if $filler->can('bounding_box');
        
        my $make_pattern = sub {
            my ($expolygon, $density) = @_;
            
            my @paths = $filler->fill_surface(
                Slic3r::Surface->new(expolygon => $expolygon),
                density         => $density,
                flow_spacing    => $flow->spacing,
            );
            my $params = shift @paths;
            
            return map Slic3r::ExtrusionPath->new(
                polyline        => Slic3r::Polyline->new(@$_),
                role            => EXTR_ROLE_SUPPORTMATERIAL,
                height          => undef,
                flow_spacing    => $params->{flow_spacing},
            ), @paths;
        };
        foreach my $angle (@angles) {
            $filler->angle($angle);
            {
                my $density = $flow->spacing / $pattern_spacing;
                push @$support_patterns, [ map $make_pattern->($_, $density), @areas ];
            }
            
            if ($Slic3r::Config->support_material_interface_layers > 0) {
                # if pattern is not cross-hatched, rotate the interface pattern by 90° degrees
                $filler->angle($angle + 90) if @angles == 1;
                
                my $spacing = $Slic3r::Config->support_material_interface_spacing;
                my $density = $spacing == 0 ? 1 : $flow->spacing / $spacing;
                push @$support_interface_patterns, [ map $make_pattern->($_, $density), @areas ];
            }
        }
    
        if (0) {
            require "Slic3r/SVG.pm";
            Slic3r::SVG::output("support_$_.svg",
                polylines        => [ map $_->polyline, map @$_, $support_patterns->[$_] ],
                red_polylines    => [ map $_->polyline, map @$_, $support_interface_patterns->[$_] ],
                polygons         => [ map @$_, @areas ],
            ) for 0 .. $#$support_patterns;
        }
    }
    
    # apply the pattern to layers
    Slic3r::debugf "Applying patterns\n";
    {
        my $clip_pattern = sub {
            my ($layer_id, $expolygons, $height, $is_interface) = @_;
            my @paths = ();
            foreach my $expolygon (@$expolygons) {
                push @paths,
                    map $_->pack,
                    map {
                        $_->height($height);
                        
                        # useless line because this coderef isn't called for layer 0 anymore;
                        # let's keep it here just in case we want to make the base flange optional
                        # in the future
                        $_->flow_spacing($self->print->first_layer_support_material_flow->spacing)
                            if $layer_id == 0;
                        
                        $_;
                    }
                    map $_->clip_with_expolygon($expolygon),
                    ###map $_->clip_with_polygon($expolygon->bounding_box_polygon),  # currently disabled as a workaround for Boost failing at being idempotent
                    ($is_interface && @$support_interface_patterns)
                        ? @{$support_interface_patterns->[ $layer_id % @$support_interface_patterns ]}
                        : @{$support_patterns->[ $layer_id % @$support_patterns ]};
            };
            return @paths;
        };
        my %layer_paths             = ();
        my %layer_contact_paths     = ();
        my %layer_islands           = ();
        my $process_layer = sub {
            my ($layer_id) = @_;
            my $layer = $self->layers->[$layer_id];
            
            my ($paths, $contact_paths) = ([], []);
            my $islands = union_ex([ map @$_, map @$_, $layers{$layer_id}, $layers_contact_areas{$layer_id} ]);
            
            # make a solid base on bottom layer
            if ($layer_id == 0) {
                my $filler = Slic3r::Fill->filler('rectilinear');
                $filler->angle($Slic3r::Config->support_material_angle + 90);
                foreach my $expolygon (@$islands) {
                    my @paths = $filler->fill_surface(
                        Slic3r::Surface->new(expolygon => $expolygon),
                        density         => 0.5,
                        flow_spacing    => $self->print->first_layer_support_material_flow->spacing,
                    );
                    my $params = shift @paths;
                    
                    push @$paths, map Slic3r::ExtrusionPath->new(
                        polyline        => Slic3r::Polyline->new(@$_),
                        role            => EXTR_ROLE_SUPPORTMATERIAL,
                        height          => undef,
                        flow_spacing    => $params->{flow_spacing},
                    ), @paths;
                }
            } else {
                $paths           = [
                    $clip_pattern->($layer_id, $layers{$layer_id}, $layer->height),
                    $clip_pattern->($layer_id, $layers_interfaces{$layer_id}, $layer->height, 1),
                ];
                $contact_paths   = [ $clip_pattern->($layer_id, $layers_contact_areas{$layer_id}, $layer->support_material_contact_height, 1) ];
            }
            return ($paths, $contact_paths, $islands);
        };
        Slic3r::parallelize(
            items => [ keys %layers ],
            thread_cb => sub {
                my $q = shift;
                $Slic3r::Geometry::Clipper::clipper = Math::Clipper->new;
                my $result = {};
                while (defined (my $layer_id = $q->dequeue)) {
                    $result->{$layer_id} = [ $process_layer->($layer_id) ];
                }
                return $result;
            },
            collect_cb => sub {
                my $result = shift;
                ($layer_paths{$_}, $layer_contact_paths{$_}, $layer_islands{$_}) = @{$result->{$_}} for keys %$result;
            },
            no_threads_cb => sub {
                ($layer_paths{$_}, $layer_contact_paths{$_}, $layer_islands{$_}) = $process_layer->($_) for keys %layers;
            },
        );
        
        foreach my $layer_id (keys %layer_paths) {
            my $layer = $self->layers->[$layer_id];
            $layer->support_islands($layer_islands{$layer_id});
            $layer->support_fills(Slic3r::ExtrusionPath::Collection->new);
            $layer->support_contact_fills(Slic3r::ExtrusionPath::Collection->new);
            push @{$layer->support_fills->paths}, @{$layer_paths{$layer_id}};
            push @{$layer->support_contact_fills->paths}, @{$layer_contact_paths{$layer_id}};
        }
    }
}

1;<|MERGE_RESOLUTION|>--- conflicted
+++ resolved
@@ -737,18 +737,13 @@
                     
                     # apply surfaces back with adjusted depth to the uppermost layer
                     if ($layerm->id == $layer_id) {
-<<<<<<< HEAD
                         push @new_this_type,
-                            map Slic3r::Surface->new(expolygon => $_, surface_type => $type, depth_layers => $every),
-=======
-                        push @this_type,
                             map Slic3r::Surface->new(
                                 expolygon        => $_,
                                 surface_type     => $type,
                                 thickness        => sum(map $_->height, @layerms),
                                 thickness_layers => scalar(@layerms),
                             ),
->>>>>>> 83065b07
                             @$intersection;
                     } else {
                         # save void surfaces
